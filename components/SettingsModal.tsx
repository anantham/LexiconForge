--- conflicted
+++ resolved
@@ -220,7 +220,6 @@
   }>>({});
   const [ostSamples, setOstSamples] = useState<OSTSample[]>([]);
   const [error, setError] = useState<string | null>(null);
-<<<<<<< HEAD
   const [diskDiagnostics, setDiskDiagnostics] = useState<{
     disk: {
       totalChapters: number;
@@ -237,9 +236,7 @@
   } | null>(null);
   const [loadingDiskStats, setLoadingDiskStats] = useState(false);
   const [diagnosticsExpanded, setDiagnosticsExpanded] = useState(false);
-=======
   const [diffInvalidatePending, setDiffInvalidatePending] = useState(false);
->>>>>>> 8a6c2bb8
 
   useEffect(() => {
     const loadOSTSamples = async () => {
