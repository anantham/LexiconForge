--- conflicted
+++ resolved
@@ -1,28 +1,27 @@
-<<<<<<< HEAD
 2025-10-19 06:18 UTC - Fix diff heatmap stylistic marker crash
 - Files modified: .worktrees/semantic-diff-heatmap/components/ChapterView.tsx:1270-1285
 - Purpose: Replaced stale `markerVisibility` guard with `markerVisibilitySettings` so grey-only markers no longer throw a ReferenceError when diff analysis completes.
 - Notes: Runtime crash occurred after the diff prompt refactor when JSX retained the old variable name while visibility logic moved into `resolveMarkerVisibility`.
 - Tests: `npx tsc --noEmit` *(fails: legacy audio storage + archived fixtures already contain invalid characters; unrelated to this change)*
 
+2025-10-18 14:05 UTC - Add export options UI and telemetry-aware EPUB stats
+- Files modified: components/SessionInfo.tsx; store/slices/exportSlice.ts; services/indexeddb.ts; services/epubService.ts; docs/EPUB.md; tests/current-system/export-import.test.ts; tests/store/nullSafety.test.ts
+- Purpose: Let users choose which data (chapters, telemetry, illustrations) to include in JSON exports, surface size estimates, capture export timings, embed Cache API images when requested, and surface session telemetry aggregates inside the EPUB acknowledgments page.
+- Notes: JSON export now waits for the IndexedDB snapshot, records `ux:export:*` telemetry, attaches image assets via `assets.images` when enabled, and the EPUB stats page highlights navigation/hydration/export durations recorded by telemetry. Modal UI disables illustration export unless chapters are included.
+- Tests: `npm run test -- tests/current-system/export-import.test.ts --run`; `npm run test -- tests/store/nullSafety.test.ts --run`
+
+2025-10-18 13:20 UTC - Instrument UX performance telemetry
+- Files modified: services/navigationService.ts; services/indexeddb.ts; services/telemetryService.ts; components/ChapterView.tsx; components/SessionInfo.tsx
+- Purpose: Captured navigation, hydration, fetch, and key UI readiness timings via `telemetryService`, persisted events into session exports for downstream analysis.
+- Notes: Emitted `ux:*` performance events for chapter hydration, fetch, component mount/ready states, and initial IndexedDB hydration; export JSON now includes telemetry snapshot.
+- Tests: Manual navigation + export in dev build to verify events appear in `window.exportTelemetry()` and JSON payload
+
 2025-10-18 12:30 UTC - Build telemetry export dashboard scaffold
 - Files modified: tools/telemetry-dashboard/index.html (new)
 - Purpose: Added standalone HTML/JS viewer that ingests `lexiconforge-full-1` export JSON, aggregates chapter/provider metrics, and flags duplicate translation runs for cost investigations.
 - Notes: Computes per-provider totals, per-chapter version tables, and duplicate fingerprints hashed on text+settings—all client-side with no build step.
 - Tests: Manual browser load (Chrome) with sample export payload
 
-2025-10-18 13:20 UTC - Instrument UX performance telemetry
-- Files modified: services/navigationService.ts; services/indexeddb.ts; services/telemetryService.ts; components/ChapterView.tsx; components/SessionInfo.tsx
-- Purpose: Captured navigation, hydration, fetch, and key UI readiness timings via `telemetryService`, persisted events into session exports for downstream analysis.
-- Notes: Emitted `ux:*` performance events for chapter hydration, fetch, component mount/ready states, and initial IndexedDB hydration; export JSON now includes telemetry snapshot.
-- Tests: Manual navigation + export in dev build to verify events appear in `window.exportTelemetry()` and JSON payload
-
-2025-10-18 14:05 UTC - Add export options UI and telemetry-aware EPUB stats
-- Files modified: components/SessionInfo.tsx; store/slices/exportSlice.ts; services/indexeddb.ts; services/epubService.ts; docs/EPUB.md; tests/current-system/export-import.test.ts; tests/store/nullSafety.test.ts
-- Purpose: Let users choose which data (chapters, telemetry, illustrations) to include in JSON exports, surface size estimates, capture export timings, embed Cache API images when requested, and surface session telemetry aggregates inside the EPUB acknowledgments page.
-- Notes: JSON export now waits for the IndexedDB snapshot, records `ux:export:*` telemetry, attaches image assets via `assets.images` when enabled, and the EPUB stats page highlights navigation/hydration/export durations recorded by telemetry. Modal UI disables illustration export unless chapters are included.
-- Tests: `npm run test -- tests/current-system/export-import.test.ts --run`; `npm run test -- tests/store/nullSafety.test.ts --run`
-
 2025-10-18 11:45 UTC - Diff heatmap alignment & model parity
 - Files modified: services/diff/DiffAnalysisService.ts; services/diff/DiffTriggerService.ts; services/diff/types.ts; services/diff/constants.ts (new); services/diff/hash.ts (new); adapters/repo/DiffResultsRepo.ts; tests/services/diff/DiffAnalysisService.test.ts; tests/adapters/repo/DiffResultsRepo.test.ts; tests/db/diffResults.test.ts; hooks/useDiffMarkers.ts; components/diff/DiffGutter.tsx; components/ChapterView.tsx; services/navigationService.ts; services/translationService.ts; store/slices/translationsSlice.ts; tests/hooks/useDiffMarkers.test.tsx; docs updated.
 - Purpose: Normalize paragraph chunking for diff markers, respect user-selected translation models with JSON fallback, allow manual diff reruns even when translation settings are unchanged, and add instrumentation for future diagnostics.
@@ -34,7 +33,7 @@
 - Purpose: Added caption helper tests, recorded manual QA checklist, and exported `buildImageCaption` for verification so the versioned illustration workflow has documented coverage.
 - Notes: Manual checklist captures generate/retry/delete/export scenarios; helper test exercises metadata formatting.
 - Tests: `npm run test -- tests/services/export/exportSlice.test.ts`
-=======
+
 2025-10-18 13:32 UTC - Diff fallback explanation cleanup
 - Files modified: services/diff/DiffAnalysisService.ts (lines ~30-320, ~420-480); components/ChapterView.tsx (lines ~140-200, ~1270-1290, export tail); services/diff/types.ts (lines ~15-25); tests/services/diff/DiffAnalysisService.test.ts (new fallback/explanation assertions); tests/components/diff/ChapterView.mapMarker.test.tsx (new); docs/WORKLOG.md.
 - Purpose: Stop injecting the “No differences reported” text into every fallback marker, trim explanation strings, salvage freeform reason text or single-field explanations when the model deviates from the schema, and block inline grey copy unless there’s a meaningful explanation.
@@ -76,7 +75,6 @@
 - Purpose: Gate prompt/response previews behind the diff debug pipeline, surface chunk/marker coverage summaries, and warn when markers reference missing or out-of-range chunks.
 - Notes: New logs emit start/end previews alongside payload length without altering existing console summaries.
 - Tests: `npm run test -- tests/services/diff/DiffAnalysisService.test.ts --run`
->>>>>>> 8a6c2bb8
 
 2025-10-15 08:07 UTC - Enforce structured Gemini JSON responses
 - Files modified: services/translate/translationResponseSchema.ts:1-150, adapters/providers/GeminiAdapter.ts:1-240, adapters/providers/OpenAIAdapter.ts:1-360, services/translate/Translator.ts:70-140
