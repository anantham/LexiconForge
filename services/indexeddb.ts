/**
 * IndexedDB Service for Versioned Translation Storage
 * 
 * This service manages persistent storage of translation versions using IndexedDB.
 * It replaces localStorage for translation data to support multiple versions per chapter.
 * 
 * SCHEMA DESIGN:
 * - chapters: Store original chapter content and metadata
 * - translations: Store translation versions with full metadata
 * - settings: Store user settings and preferences
 * - feedback: Store user feedback per translation version
 * 
 * KEY FEATURES:
 * - Multiple translation versions per chapter
 * - Full metadata tracking (model, cost, timestamp)
 * - Efficient querying and version management
 * - Migration from localStorage data
 */

import { Chapter, TranslationResult, AppSettings, FeedbackItem, PromptTemplate } from '../types';
import { debugPipelineEnabled, dbDebugEnabled } from '../utils/debug';
import { generateStableChapterId } from './stableIdService';
import { memorySummary, memoryDetail, memoryTimestamp, memoryTiming } from '../utils/memoryDiagnostics';
import { telemetryService } from './telemetryService';
import { applyMigrations, SCHEMA_VERSIONS } from './db/core/schema';

const dblog = (...args: any[]) => {
  if (debugPipelineEnabled('indexeddb', 'summary')) console.log('[IndexedDB]', ...args);
};
const dblogFull = (...args: any[]) => {
  if (debugPipelineEnabled('indexeddb', 'full')) console.log('[IndexedDB][FULL]', ...args);
};

// Database configuration
const DB_NAME = 'lexicon-forge';
const DB_VERSION = SCHEMA_VERSIONS.CURRENT;

// Object store names
const STORES = {
  CHAPTERS: 'chapters',
  TRANSLATIONS: 'translations',
  SETTINGS: 'settings',
  FEEDBACK: 'feedback',
  PROMPT_TEMPLATES: 'prompt_templates',
  URL_MAPPINGS: 'url_mappings',     // NEW: URL → Stable ID mapping
  NOVELS: 'novels',                 // NEW: Novel organization (optional)
  CHAPTER_SUMMARIES: 'chapter_summaries', // NEW: Lightweight metadata for listing
  AMENDMENT_LOGS: 'amendment_logs', // NEW: Logs of amendment proposal actions
  DIFF_RESULTS: 'diffResults'       // NEW: Semantic diff analysis results
} as const;

// IndexedDB Schema Types
export interface ChapterRecord {
  url: string;                    // Primary key (legacy)
  stableId?: string;              // NEW: Content-based stable ID
  title: string;
  content: string;
  originalUrl: string;
  nextUrl?: string;
  prevUrl?: string;
  fanTranslation?: string;        // NEW: Fan translation reference text
  dateAdded: string;              // ISO timestamp
  lastAccessed: string;           // ISO timestamp
  
  // NEW: Stable ID enhancement fields
  chapterNumber?: number;         // For stable ID generation
  canonicalUrl?: string;          // Normalized URL
}

export interface ChapterSummaryRecord {
  stableId: string;               // Primary key
  canonicalUrl?: string;          // Preferred navigation URL
  title: string;                  // Original title (source language)
  translatedTitle?: string;       // Active translation title if available
  chapterNumber?: number;         // Numeric ordering if present
  hasTranslation: boolean;        // Active translation exists
  hasImages: boolean;             // Active translation includes generated images
  lastAccessed?: string;          // ISO timestamp
  lastTranslatedAt?: string;      // ISO timestamp of active translation creation
}

export interface ExportSessionOptions {
  includeChapters?: boolean;
  includeTelemetry?: boolean;
  includeImages?: boolean;
}

export interface ExportedImageAsset {
  chapterId: string | null;
  chapterUrl?: string | null;
  translationVersion: number;
  marker: string;
  dataUrl: string;
  mimeType: string;
  sizeBytes: number;
  source: 'cache' | 'legacy';
  cacheKey?: { chapterId: string; placementMarker: string; version: number };
}

const DEFAULT_EXPORT_OPTIONS: Required<ExportSessionOptions> = {
  includeChapters: true,
  includeTelemetry: true,
  includeImages: false
};

const getMimeTypeFromDataUrl = (dataUrl: string): string => {
  const match = dataUrl.match(/^data:([^;]+);base64,/);
  return match ? match[1] : 'image/png';
};

const estimateBase64SizeBytes = (dataUrl: string): number => {
  const commaIndex = dataUrl.indexOf(',');
  if (commaIndex === -1) return 0;
  const base64 = dataUrl.slice(commaIndex + 1);
  const padding = base64.endsWith('==') ? 2 : base64.endsWith('=') ? 1 : 0;
  return Math.max((base64.length * 3) / 4 - padding, 0);
};

export interface TranslationRecord {
  id: string;                     // Generated UUID
  chapterUrl: string;             // Foreign key to chapters (legacy)
  stableId?: string;              // NEW: Stable chapter reference
  version: number;                // Version number (1, 2, 3...)
  translatedTitle: string;
  translation: string;
  footnotes: Array<{ marker: string; text: string }>;
  suggestedIllustrations: Array<{ placementMarker: string; imagePrompt: string; url?: string; }>; // Added url field
  
  // Translation metadata
  provider: string;               // 'Gemini', 'OpenAI', 'DeepSeek'
  model: string;                  // 'gemini-2.5-flash', 'gpt-5', etc.
  temperature: number;
  systemPrompt: string;           // Snapshot of prompt used
  promptId?: string;              // Reference to prompt template used
  promptName?: string;            // Snapshot of prompt name at time of translation
  customVersionLabel?: string;    // Optional user-supplied label appended to display
  
  // Usage metrics
  totalTokens: number;
  promptTokens: number;
  completionTokens: number;
  estimatedCost: number;
  requestTime: number;            // Seconds
  
  // Timestamps
  createdAt: string;              // ISO timestamp
  isActive: boolean;              // Currently selected version
  
  // Amendment proposal (if any)
  proposal?: {
    observation: string;
    currentRule: string;
    proposedChange: string;
    reasoning: string;
  };
}

export interface SettingsRecord {
  key: string;                    // Primary key
  value: any;                     // JSON serializable value
  updatedAt: string;              // ISO timestamp
}

export interface FeedbackRecord {
  id: string;                     // Generated UUID
  chapterUrl: string;             // Foreign key to chapters
  translationId?: string;         // Optional: specific to translation version
  type: 'positive' | 'negative' | 'suggestion';
  selection: string;              // Text user selected
  comment: string;                // User's comment
  createdAt: string;              // ISO timestamp
}

export interface PromptTemplateRecord {
  id: string;                     // Generated UUID
  name: string;                   // Display name like "Wuxia Romance"
  description?: string;           // Optional description
  content: string;                // The actual system prompt
  isDefault: boolean;             // One template marked as default
  createdAt: string;              // ISO timestamp
  lastUsed?: string;              // ISO timestamp when last selected
}

// NEW: Stable ID system interfaces
export interface UrlMappingRecord {
  url: string;                    // Primary key: any URL variant
  stableId: string;              // Foreign key to chapters
  isCanonical: boolean;          // True for the canonical URL
  dateAdded: string;             // ISO timestamp
}

export interface NovelRecord {
  id: string;                    // Primary key
  title?: string;                // Novel title (if known)
  source: string;                // Domain (e.g., 'kakuyomu.jp')
  chapterCount: number;          // Number of chapters
  dateAdded: string;             // ISO timestamp
  lastAccessed: string;          // ISO timestamp
}

export interface AmendmentLogRecord {
  id: string;                    // UUID primary key
  timestamp: number;             // Unix timestamp (ms)
  chapterId?: string;            // Optional chapter stable ID
  proposal: {
    observation: string;
    currentRule: string;
    proposedChange: string;
    reasoning: string;
  };
  action: 'accepted' | 'rejected' | 'modified';
  finalPromptChange?: string;    // For 'modified': the actual change applied
  notes?: string;                // Optional user notes
}

// Singleton pattern for database connection management
let dbInstance: IDBDatabase | null = null;
let dbPromise: Promise<IDBDatabase> | null = null;

// Database service class
class IndexedDBService {
  private summariesInitialized = false;
  private summariesInitPromise: Promise<void> | null = null;

  /**
   * Singleton database opener with proper event handling
   * Prevents thundering herd opens and handles blocked upgrades correctly
   */
  async openDatabase(): Promise<IDBDatabase> {
    // Return existing instance if available
    if (dbInstance) return dbInstance;
    
    // Return existing promise if open is in progress
    if (dbPromise) return dbPromise;

    // Create new open promise with proper event handling
    dbPromise = new Promise<IDBDatabase>((resolve, reject) => {
      const startTime = performance.now();
      // dblog('[IndexedDB] Opening database...', { DB_NAME, DB_VERSION });
      
      const request = indexedDB.open(DB_NAME, DB_VERSION);

      // Warning timer (don't reject - let browser complete)
      const warnTimer = setTimeout(() => {
        const elapsed = Math.round(performance.now() - startTime);
        // if (dbDebugEnabled()) console.warn(`[IndexedDB] Open taking ${elapsed}ms. Possibly BLOCKED by another tab or slow I/O. Still waiting...`);
      }, 5000);

      request.onupgradeneeded = (event) => {
        const db = (event.target as IDBOpenDBRequest).result;
        const oldVersion = (event as IDBVersionChangeEvent).oldVersion || 0;
        const targetVersion = (event.target as IDBOpenDBRequest).result.version;
        // dblog(`[IndexedDB] Upgrade needed: v${oldVersion} → v${db.version}`);
        try {
          this.createSchema(db);
          const transaction = request.transaction;
          if (transaction) {
            applyMigrations(db, transaction, oldVersion, targetVersion ?? DB_VERSION);
          }
          // dblog('[IndexedDB] Schema creation/migrations completed');
        } catch (error) {
          console.error('[IndexedDB] Schema migration failed:', error);
          clearTimeout(warnTimer);
          reject(error);
        }
      };

      request.onblocked = () => {
        // if (dbDebugEnabled()) console.warn('[IndexedDB] Upgrade BLOCKED by another open connection. Close other tabs or reload to proceed.');
        // Don't reject - let browser handle when other connection closes
      };

      request.onerror = () => {
        clearTimeout(warnTimer);
        dbPromise = null;
        console.error('[IndexedDB] Open failed:', request.error);
        reject(request.error);
      };

      request.onsuccess = () => {
        clearTimeout(warnTimer);
        const db = request.result;
        const elapsed = Math.round(performance.now() - startTime);
        // dblog(`[IndexedDB] Opened successfully v${db.version} in ${elapsed}ms`);

        if (db.version > DB_VERSION) {
          const message = `[IndexedDB] Database version ${db.version} is newer than runtime schema ${DB_VERSION}. Refresh the app (or clear IndexedDB) to align with the latest build.`;
          console.error(message);
          db.close();
          dbInstance = null;
          dbPromise = null;
          reject(new Error(message));
          return;
        }
        
        // Handle version changes from other tabs
        db.onversionchange = () => {
          // if (dbDebugEnabled()) console.warn('[IndexedDB] Version change detected - closing old connection');
          db.close();
          dbInstance = null;
          dbPromise = null;
        };
        
        // Verify schema and auto-migrate if needed
        this.verifySchemaOrAutoMigrate(db).then(() => {
          dbInstance = db;
          resolve(db);
        }).catch((error) => {
          console.error('[IndexedDB] Schema verification failed:', error);
          db.close();
          dbPromise = null;
          reject(error);
        });
      };
    });

    return dbPromise;
  }

  /**
   * Verify schema completeness and auto-migrate missing stores
   * Handles schema drift where DB version is correct but stores are missing
   */
  private async verifySchemaOrAutoMigrate(db: IDBDatabase): Promise<void> {
    const requiredStores = [
      'chapters', 'translations', 'settings', 'feedback',
      'prompt_templates', 'url_mappings', 'novels', 'chapter_summaries', 'amendment_logs'
    ];
    
    const existingStores = Array.from(db.objectStoreNames);
    const missingStores = requiredStores.filter(store => !existingStores.includes(store));
    
    if (missingStores.length > 0) {
      const message = `[IndexedDB] Schema drift detected - missing stores: ${missingStores.join(', ')}`;
      console.error(message);
      throw new Error(message);
    }

    // Ensure critical indexes exist (translations compound unique indexes)
    await this.ensureTranslationIndexes(db);
    await this.ensureChapterIndexes(db);
    await this.ensureChapterSummaries(db);
  }

  /** Ensure translations store has expected indexes; if missing, perform a lightweight upgrade. */
  private async ensureTranslationIndexes(db: IDBDatabase): Promise<void> {
    try {
      const tx = db.transaction([STORES.TRANSLATIONS], 'readonly');
      const store = tx.objectStore(STORES.TRANSLATIONS);
      const idxNames = Array.from(store.indexNames || []);
      const need = [
        !idxNames.includes('chapterUrl_version'),
        !idxNames.includes('stableId'),
        !idxNames.includes('stableId_version'),
      ].some(Boolean);
      if (!need) return;
    } catch {
      return;
    }

    const message = '[IndexedDB] Missing translation indexes (chapterUrl_version / stableId / stableId_version) after migration';
    console.error(message);
    throw new Error(message);
  }

  /**
   * Ensure chapters store has chapterNumber index for efficient preload queries.
   * Migration added to fix O(n) table scans in findChapterByNumber().
   */
  private async ensureChapterIndexes(db: IDBDatabase): Promise<void> {
    try {
      const tx = db.transaction([STORES.CHAPTERS], 'readonly');
      const store = tx.objectStore(STORES.CHAPTERS);
      const idxNames = Array.from(store.indexNames || []);
      if (idxNames.includes('chapterNumber')) return; // Already exists
    } catch {
      return;
    }

    const message = '[IndexedDB] Missing chapterNumber index on chapters store after migration';
    console.error(message);
    throw new Error(message);
  }

  /** Normalize stableId format (hyphen → underscore) and ensure URL mappings exist. */
  async normalizeStableIds(): Promise<void> {
    try {
      const already = await this.getSetting<boolean>('stableIdNormalized');
      if (already) return;
      const db = await this.openDatabase();
      await new Promise<void>((resolve, reject) => {
        const tx = db.transaction([STORES.CHAPTERS, STORES.URL_MAPPINGS, STORES.TRANSLATIONS], 'readwrite');
        const chStore = tx.objectStore(STORES.CHAPTERS);
        const mapStore = tx.objectStore(STORES.URL_MAPPINGS);
        const trStore = tx.objectStore(STORES.TRANSLATIONS);

        const getCh = chStore.getAll();
        getCh.onsuccess = () => {
          const chapters = (getCh.result || []) as ChapterRecord[];
          chapters.forEach((rec) => {
            if (!rec) return;
            const oldId = rec.stableId;
            const newId = oldId?.includes('-') ? oldId.replace(/-/g, '_') : oldId;
            if (newId && newId !== oldId) {
              rec.stableId = newId;
              chStore.put(rec);
              const idx = trStore.index('chapterUrl');
              const curReq = idx.openCursor(IDBKeyRange.only(rec.url));
              curReq.onsuccess = (ev) => {
                const cursor = (ev.target as IDBRequest<IDBCursorWithValue>).result;
                if (cursor) {
                  const tr = cursor.value as TranslationRecord;
                  tr.stableId = newId;
                  cursor.update(tr);
                  cursor.continue();
                }
              };
            }

            const canonical = rec.canonicalUrl || this.normalizeUrlAggressively(rec.originalUrl || rec.url) || rec.url;
            const sid = rec.stableId || oldId || '';
            if (canonical && sid) {
              mapStore.put({ url: canonical, stableId: sid, isCanonical: true, dateAdded: new Date().toISOString() } as any);
              const raw = rec.originalUrl || rec.url;
              if (raw && raw !== canonical) {
                mapStore.put({ url: raw, stableId: sid, isCanonical: false, dateAdded: new Date().toISOString() } as any);
              }
            }
          });
        };
        getCh.onerror = () => reject(getCh.error as any);
        tx.oncomplete = () => resolve();
        tx.onerror = () => reject(tx.error as any);
      });
      await this.setSetting('stableIdNormalized', true);
    } catch (e) {
      console.warn('[IndexedDB] StableId normalization failed', e);
    }
  }

  /** Backfill isActive flag and stableId on legacy translations (one-time migration) */
  async backfillActiveTranslations(): Promise<void> {
    try {
      const already = await this.getSetting<boolean>('activeTranslationsBackfilledV2');
      if (already) return;

      console.log('[IndexedDB] Starting active translations backfill migration...');
      const db = await this.openDatabase();

      await new Promise<void>((resolve, reject) => {
        const tx = db.transaction([STORES.CHAPTERS, STORES.TRANSLATIONS], 'readwrite');
        const chaptersStore = tx.objectStore(STORES.CHAPTERS);
        const translationsStore = tx.objectStore(STORES.TRANSLATIONS);

        // First, get all chapters to build URL -> stableId mapping
        const getChaptersReq = chaptersStore.getAll();

        getChaptersReq.onsuccess = () => {
          const chapters = (getChaptersReq.result || []) as ChapterRecord[];

          // Build URL -> stableId map
          const urlToStableId = new Map<string, string>();
          for (const ch of chapters) {
            if (ch.url && ch.stableId) {
              urlToStableId.set(ch.url, ch.stableId);
            }
            if (ch.canonicalUrl && ch.stableId && ch.canonicalUrl !== ch.url) {
              urlToStableId.set(ch.canonicalUrl, ch.stableId);
            }
          }

          console.log(`[IndexedDB] Built URL->StableId map with ${urlToStableId.size} entries`);

          // Now get all translations
          const getAllReq = translationsStore.getAll();

          getAllReq.onsuccess = () => {
            const allTranslations = (getAllReq.result || []) as TranslationRecord[];

            console.log(`[IndexedDB] Found ${allTranslations.length} translation records to process`);

            // Group translations by chapterUrl
            const byChapter = new Map<string, TranslationRecord[]>();
            for (const tr of allTranslations) {
              if (!tr.chapterUrl) continue;
              if (!byChapter.has(tr.chapterUrl)) {
                byChapter.set(tr.chapterUrl, []);
              }
              byChapter.get(tr.chapterUrl)!.push(tr);
            }

            let activeUpdated = 0;
            let stableIdUpdated = 0;

            // For each chapter, ensure exactly one translation is active AND stableId is set
            let processedCount = 0;
            for (const [chapterUrl, translations] of byChapter) {
              const stableId = urlToStableId.get(chapterUrl);
              const hasActive = translations.some(t => t.isActive);

              // DIAGNOSTIC: Log first few chapters in detail
              if (processedCount < 3) {
                console.log(`[IndexedDB] 🔍 Processing chapter ${processedCount + 1}:`);
                console.log(`   chapterUrl: ${chapterUrl}`);
                console.log(`   stableId lookup result: ${stableId || 'NOT FOUND'}`);
                console.log(`   translation count: ${translations.length}`);
                console.log(`   first translation:`, {
                  id: translations[0]?.id,
                  version: translations[0]?.version,
                  stableId: translations[0]?.stableId,
                  stableIdType: typeof translations[0]?.stableId,
                  isActive: translations[0]?.isActive
                });
                processedCount++;
              }

              for (const tr of translations) {
                let needsUpdate = false;

                // Backfill stableId if missing
                if (!tr.stableId && stableId) {
                  tr.stableId = stableId;
                  needsUpdate = true;
                  stableIdUpdated++;
                  console.log(`[IndexedDB] Backfilled stableId for translation ${tr.id}: ${stableId}`);
                }

                // Set isActive if no translation is active
                if (!hasActive && translations.length > 0) {
                  // Find latest version
                  const latest = translations.reduce((max, t) =>
                    (t.version > max.version) ? t : max
                  );

                  if (tr === latest) {
                    tr.isActive = true;
                    needsUpdate = true;
                    activeUpdated++;
                    console.log(`[IndexedDB] Set translation v${tr.version} as active for ${chapterUrl}`);
                  } else if (tr.isActive) {
                    tr.isActive = false;
                    needsUpdate = true;
                  }
                }

                // Write updates
                if (needsUpdate) {
                  translationsStore.put(tr);
                }
              }
            }

            console.log(`[IndexedDB] ✅ Active translations backfill complete:`);
            console.log(`   - ${activeUpdated} chapters with isActive set`);
            console.log(`   - ${stableIdUpdated} translations with stableId backfilled`);
          };

          getAllReq.onerror = () => reject(getAllReq.error);
        };

        getChaptersReq.onerror = () => reject(getChaptersReq.error);
        tx.oncomplete = () => resolve();
        tx.onerror = () => reject(tx.error);
      });

      await this.setSetting('activeTranslationsBackfilledV2', true);
    } catch (e) {
      console.error('[IndexedDB] Active translations backfill failed:', e);
    }
  }
  
  /**
   * Create the database schema
   */
  private createSchema(db: IDBDatabase): void {
    // console.log('[IndexedDB] Creating database schema');
    
    // Chapters store
    if (!db.objectStoreNames.contains(STORES.CHAPTERS)) {
      const chaptersStore = db.createObjectStore(STORES.CHAPTERS, { keyPath: 'url' });
      chaptersStore.createIndex('dateAdded', 'dateAdded');
      chaptersStore.createIndex('lastAccessed', 'lastAccessed');
      chaptersStore.createIndex('stableId', 'stableId'); // NEW: For stable ID lookups
      chaptersStore.createIndex('canonicalUrl', 'canonicalUrl'); // NEW: For canonical URL lookups
      chaptersStore.createIndex('chapterNumber', 'chapterNumber'); // NEW: For efficient preload worker queries
      // console.log('[IndexedDB] Created chapters store');
    }
    
    // Translations store - supports multiple versions per chapter
    if (!db.objectStoreNames.contains(STORES.TRANSLATIONS)) {
      const translationsStore = db.createObjectStore(STORES.TRANSLATIONS, { keyPath: 'id' });
      translationsStore.createIndex('chapterUrl', 'chapterUrl');
      translationsStore.createIndex('version', 'version');
      translationsStore.createIndex('chapterUrl_version', ['chapterUrl', 'version'], { unique: true });
      translationsStore.createIndex('isActive', 'isActive');
      translationsStore.createIndex('createdAt', 'createdAt');
      translationsStore.createIndex('provider', 'provider');
      translationsStore.createIndex('model', 'model');
      translationsStore.createIndex('stableId', 'stableId'); // NEW: For stable ID lookups
      translationsStore.createIndex('stableId_version', ['stableId', 'version'], { unique: true }); // NEW: Stable ID version lookups
      // console.log('[IndexedDB] Created translations store');
    }
    
    // Settings store
    if (!db.objectStoreNames.contains(STORES.SETTINGS)) {
      db.createObjectStore(STORES.SETTINGS, { keyPath: 'key' });
      // console.log('[IndexedDB] Created settings store');
    }
    
    // Feedback store
    if (!db.objectStoreNames.contains(STORES.FEEDBACK)) {
      const feedbackStore = db.createObjectStore(STORES.FEEDBACK, { keyPath: 'id' });
      feedbackStore.createIndex('chapterUrl', 'chapterUrl');
      feedbackStore.createIndex('translationId', 'translationId');
      feedbackStore.createIndex('createdAt', 'createdAt');
      feedbackStore.createIndex('type', 'type');
      // console.log('[IndexedDB] Created feedback store');
    }
    
    // Prompt Templates store
    if (!db.objectStoreNames.contains(STORES.PROMPT_TEMPLATES)) {
      const promptStore = db.createObjectStore(STORES.PROMPT_TEMPLATES, { keyPath: 'id' });
      promptStore.createIndex('name', 'name');
      promptStore.createIndex('isDefault', 'isDefault');
      promptStore.createIndex('createdAt', 'createdAt');
      promptStore.createIndex('lastUsed', 'lastUsed');
      // console.log('[IndexedDB] Created prompt templates store');
    }
    
    // NEW: URL Mappings store for stable ID support
    if (!db.objectStoreNames.contains(STORES.URL_MAPPINGS)) {
      const urlStore = db.createObjectStore(STORES.URL_MAPPINGS, { keyPath: 'url' });
      urlStore.createIndex('stableId', 'stableId');
      urlStore.createIndex('isCanonical', 'isCanonical');
      urlStore.createIndex('dateAdded', 'dateAdded');
      urlStore.createIndex('novelId', 'novelId');
      // console.log('[IndexedDB] Created URL mappings store');
    }
    
    // NEW: Novels store for organization (optional)
    if (!db.objectStoreNames.contains(STORES.NOVELS)) {
      const novelStore = db.createObjectStore(STORES.NOVELS, { keyPath: 'id' });
      novelStore.createIndex('source', 'source');
      novelStore.createIndex('title', 'title');
      novelStore.createIndex('dateAdded', 'dateAdded');
      novelStore.createIndex('lastAccessed', 'lastAccessed');
      // console.log('[IndexedDB] Created novels store');
    }

    // NEW: Chapter summaries store for lightweight lookups
    if (!db.objectStoreNames.contains(STORES.CHAPTER_SUMMARIES)) {
      const summaryStore = db.createObjectStore(STORES.CHAPTER_SUMMARIES, { keyPath: 'stableId' });
      summaryStore.createIndex('chapterNumber', 'chapterNumber');
      summaryStore.createIndex('lastAccessed', 'lastAccessed');
      summaryStore.createIndex('hasTranslation', 'hasTranslation');
    }

    // NEW: Amendment logs store for tracking proposal actions
    if (!db.objectStoreNames.contains(STORES.AMENDMENT_LOGS)) {
      const amendmentLogsStore = db.createObjectStore(STORES.AMENDMENT_LOGS, { keyPath: 'id' });
      amendmentLogsStore.createIndex('timestamp', 'timestamp');
      amendmentLogsStore.createIndex('chapterId', 'chapterId');
      amendmentLogsStore.createIndex('action', 'action');
      // console.log('[IndexedDB] Created amendment logs store');
    }
  }

  /**
   * Get stable ID for a URL (centralized database access)
   * Replaces direct database opening from useAppStore
   */
  async getStableIdByUrl(url: string): Promise<string | null> {
    try {
      const db = await this.openDatabase();
      
      return new Promise((resolve, reject) => {
        const transaction = db.transaction(['url_mappings'], 'readonly');
        const store = transaction.objectStore('url_mappings');
        
        // Try exact URL first
        const request = store.get(url);
        
        request.onsuccess = () => {
          if (request.result?.stableId) {
            // console.log('[IndexedDB] Found stable ID for URL:', url, '→', request.result.stableId);
            resolve(request.result.stableId);
            return;
          }
          
          // Try normalized URL as fallback
          const normalizedUrl = this.normalizeUrlAggressively(url);
          if (normalizedUrl && normalizedUrl !== url) {
            const normalizedRequest = store.get(normalizedUrl);
            normalizedRequest.onsuccess = () => {
              if (normalizedRequest.result?.stableId) {
                // console.log('[IndexedDB] Found stable ID for normalized URL:', normalizedUrl, '→', normalizedRequest.result.stableId);
                resolve(normalizedRequest.result.stableId);
              } else {
                // console.log('[IndexedDB] No stable ID found for URL:', url);
                resolve(null);
              }
            };
            normalizedRequest.onerror = () => {
              console.warn('[IndexedDB] Error checking normalized URL:', normalizedRequest.error);
              resolve(null);
            };
          } else {
            // console.log('[IndexedDB] No stable ID found for URL:', url);
            resolve(null);
          }
        };
        
        request.onerror = () => {
          console.error('[IndexedDB] Error getting stable ID for URL:', url, request.error);
          reject(request.error);
        };
      });
    } catch (error) {
      console.error('[IndexedDB] Failed to get stable ID for URL:', url, error);
      return null;
    }
  }

  /**
   * Return all URL → stableId mappings for boot-time index hydration
   */
  async getAllUrlMappings(): Promise<Array<{ url: string; stableId: string; isCanonical: boolean }>> {
    const db = await this.openDatabase();
    return new Promise((resolve, reject) => {
      const tx = db.transaction([STORES.URL_MAPPINGS], 'readonly');
      const store = tx.objectStore(STORES.URL_MAPPINGS);
      const req = store.getAll();
      req.onsuccess = () => {
        const rows = (req.result || []) as UrlMappingRecord[];
        resolve(rows.map(r => ({ url: r.url, stableId: r.stableId, isCanonical: !!r.isCanonical })));
      };
      req.onerror = () => reject(req.error);
    });
  }

  /**
   * One-time backfill of URL mappings and stableId/canonicalUrl into CHAPTERS and URL_MAPPINGS.
   * Marks completion in SETTINGS under key 'urlMappingsBackfilled'.
   */
  async backfillUrlMappingsFromChapters(): Promise<void> {
    try {
      const already = await this.getSetting<boolean>('urlMappingsBackfilled');
      if (already) return;
      const db = await this.openDatabase();
      await new Promise<void>((resolve, reject) => {
        const tx = db.transaction([STORES.CHAPTERS, STORES.URL_MAPPINGS], 'readwrite');
        const chaptersStore = tx.objectStore(STORES.CHAPTERS);
        const urlStore = tx.objectStore(STORES.URL_MAPPINGS);

        const getAllReq = chaptersStore.getAll();
        getAllReq.onsuccess = () => {
          const chapters = (getAllReq.result || []) as ChapterRecord[];
          for (const rec of chapters) {
            // Ensure stableId
            let stableId = rec.stableId;
            if (!stableId) {
              const content = rec.content || '';
              const number = rec.chapterNumber || 0;
              const title = rec.title || '';
              stableId = generateStableChapterId(content, number, title);
              rec.stableId = stableId;
            }
            // Ensure canonicalUrl
            const canonical = rec.canonicalUrl || this.normalizeUrlAggressively(rec.originalUrl || rec.url) || rec.url;
            rec.canonicalUrl = canonical;
            // Update chapter record if we changed anything
            chaptersStore.put(rec);

            // URL mapping for canonical (isCanonical: true)
            if (canonical) {
              const mapRec: UrlMappingRecord = {
                url: canonical,
                stableId: rec.stableId!,
                isCanonical: true,
                dateAdded: new Date().toISOString(),
              };
              urlStore.put(mapRec);
            }
            // URL mapping for original raw URL if different (isCanonical: false)
            const raw = rec.originalUrl || rec.url;
            if (raw && raw !== canonical) {
              const mapRecRaw: UrlMappingRecord = {
                url: raw,
                stableId: rec.stableId!,
                isCanonical: false,
                dateAdded: new Date().toISOString(),
              };
              urlStore.put(mapRecRaw);
            }
          }
        };
        getAllReq.onerror = () => reject(getAllReq.error);
        tx.oncomplete = () => resolve();
        tx.onerror = () => reject(tx.error);
      });
      await this.setSetting('urlMappingsBackfilled', true);
      // console.log('[IndexedDB] URL mappings backfill completed');
    } catch (e) {
      console.warn('[IndexedDB] URL mappings backfill failed', e);
    }
  }

  /**
   * Normalize URL aggressively for consistent lookups
   */
  private normalizeUrlAggressively(url: string): string | null {
    if (!url) return null;
    
    try {
      const urlObj = new URL(url);
      // Remove ALL query parameters and hash for maximum normalization
      urlObj.search = '';
      urlObj.hash = '';
      // Ensure no trailing slash for consistency
      const pathname = urlObj.pathname.replace(/\/$/, '');
      return `${urlObj.origin}${pathname}`;
    } catch (e) {
      return url; // Return as-is if invalid
    }
  }

  private async ensureChapterSummaries(db: IDBDatabase): Promise<void> {
    if (!db.objectStoreNames.contains(STORES.CHAPTER_SUMMARIES)) return;
    if (this.summariesInitialized) return;
    if (this.summariesInitPromise) {
      await this.summariesInitPromise;
      return;
    }

    this.summariesInitPromise = this.ensureChapterSummariesInternal(db)
      .catch((error) => {
        console.warn('[IndexedDB] Chapter summary initialization failed:', error);
      })
      .finally(() => {
        this.summariesInitPromise = null;
      });

    await this.summariesInitPromise;
    this.summariesInitialized = true;
  }

  private async ensureChapterSummariesInternal(db: IDBDatabase): Promise<void> {
    const count = await this.countStoreRecords(db, STORES.CHAPTER_SUMMARIES);
    if (count > 0) return;

    const [chapters, activeTranslations] = await Promise.all([
      this.getAllChapterRecords(db),
      this.getActiveTranslationMap(db),
    ]);

    if (chapters.length === 0) return;

    await new Promise<void>((resolve, reject) => {
      try {
        const tx = db.transaction([STORES.CHAPTER_SUMMARIES, STORES.CHAPTERS], 'readwrite');
        const summaryStore = tx.objectStore(STORES.CHAPTER_SUMMARIES);
        const chaptersStore = tx.objectStore(STORES.CHAPTERS);

        for (const chapter of chapters) {
          const { summary, chapterChanged } = this.buildChapterSummaryRecord(chapter, activeTranslations.get(chapter.url) || null);
          summaryStore.put(summary);
          if (chapterChanged) {
            chaptersStore.put(chapter);
          }
        }

        tx.oncomplete = () => resolve();
        tx.onerror = () => reject(tx.error);
      } catch (error) {
        reject(error as Error);
      }
    });
  }

  private async countStoreRecords(db: IDBDatabase, storeName: string): Promise<number> {
    return new Promise((resolve, reject) => {
      try {
        const tx = db.transaction([storeName], 'readonly');
        const store = tx.objectStore(storeName);
        const req = store.count();
        req.onsuccess = () => resolve(req.result || 0);
        req.onerror = () => reject(req.error);
      } catch (error) {
        reject(error as Error);
      }
    });
  }

  private async getAllChapterRecords(db: IDBDatabase): Promise<ChapterRecord[]> {
    return new Promise((resolve, reject) => {
      try {
        const tx = db.transaction([STORES.CHAPTERS], 'readonly');
        const store = tx.objectStore(STORES.CHAPTERS);
        const req = store.getAll();
        req.onsuccess = () => resolve((req.result as ChapterRecord[]) || []);
        req.onerror = () => reject(req.error);
      } catch (error) {
        reject(error as Error);
      }
    });
  }

  private async getActiveTranslationMap(db: IDBDatabase): Promise<Map<string, TranslationRecord>> {
    return new Promise((resolve, reject) => {
      try {
        if (!db.objectStoreNames.contains(STORES.TRANSLATIONS)) {
          resolve(new Map());
          return;
        }
        const tx = db.transaction([STORES.TRANSLATIONS], 'readonly');
        const store = tx.objectStore(STORES.TRANSLATIONS);
        const req = store.openCursor();
        const map = new Map<string, TranslationRecord>();
        req.onsuccess = () => {
          const cursor = req.result as IDBCursorWithValue | null;
          if (!cursor) {
            resolve(map);
            return;
          }
          const record = cursor.value as TranslationRecord;
          const activeFlag = record.isActive;
          if (activeFlag === true || activeFlag === 1 || activeFlag === 'true') {
            map.set(record.chapterUrl, record);
          }
          cursor.continue();
        };
        req.onerror = () => reject(req.error);
      } catch (error) {
        reject(error as Error);
      }
    });
  }

  private buildChapterSummaryRecord(chapter: ChapterRecord, translation: TranslationRecord | null): { summary: ChapterSummaryRecord; chapterChanged: boolean } {
    let chapterChanged = false;
    let stableId = chapter.stableId;
    if (!stableId) {
      stableId = generateStableChapterId(chapter.content || '', chapter.chapterNumber || 0, chapter.title || '');
      chapter.stableId = stableId;
      chapterChanged = true;
    }

    const canonical = chapter.canonicalUrl || this.normalizeUrlAggressively(chapter.originalUrl || chapter.url) || chapter.url;
    if (chapter.canonicalUrl !== canonical) {
      chapter.canonicalUrl = canonical;
      chapterChanged = true;
    }

    const hasImages = Boolean(translation?.suggestedIllustrations?.some((ill: any) => !!ill?.url || !!ill?.generatedImage));
    const summary: ChapterSummaryRecord = {
      stableId,
      canonicalUrl: canonical || undefined,
      title: chapter.title,
      translatedTitle: translation?.translatedTitle || undefined,
      chapterNumber: chapter.chapterNumber,
      hasTranslation: Boolean(translation),
      hasImages,
      lastAccessed: chapter.lastAccessed,
      lastTranslatedAt: translation?.createdAt,
    };

    return { summary, chapterChanged };
  }

  private async recomputeChapterSummary(options: { chapterUrl?: string; stableId?: string }): Promise<void> {
    const db = await this.openDatabase();
    await this.ensureChapterSummaries(db);

    const { chapterUrl, stableId } = options;
    let chapter: ChapterRecord | null = null;
    if (chapterUrl) {
      chapter = await this.getChapter(chapterUrl);
    }
    if (!chapter && stableId) {
      chapter = await this.getChapterByStableId(stableId);
    }

    if (!chapter) {
      if (stableId) {
        await this.deleteChapterSummary(stableId);
      }
      return;
    }

    const active = await this.getActiveTranslation(chapter.url).catch(() => null);
    const { summary, chapterChanged } = this.buildChapterSummaryRecord(chapter, active || null);

    await new Promise<void>((resolve, reject) => {
      try {
        const tx = db.transaction([STORES.CHAPTER_SUMMARIES, STORES.CHAPTERS], 'readwrite');
        const summaryStore = tx.objectStore(STORES.CHAPTER_SUMMARIES);
        summaryStore.put(summary);
        if (chapterChanged) {
          const chaptersStore = tx.objectStore(STORES.CHAPTERS);
          chaptersStore.put(chapter);
        }
        tx.oncomplete = () => resolve();
        tx.onerror = () => reject(tx.error);
      } catch (error) {
        reject(error as Error);
      }
    });
  }

  private async deleteChapterSummary(stableId: string): Promise<void> {
    const db = await this.openDatabase();
    if (!db.objectStoreNames.contains(STORES.CHAPTER_SUMMARIES)) return;
    await new Promise<void>((resolve, reject) => {
      try {
        const tx = db.transaction([STORES.CHAPTER_SUMMARIES], 'readwrite');
        const store = tx.objectStore(STORES.CHAPTER_SUMMARIES);
        const req = store.delete(stableId);
        req.onsuccess = () => resolve();
        req.onerror = () => reject(req.error);
      } catch (error) {
        reject(error as Error);
      }
    });
  }
  
  /**
   * Store chapter data
   */
  async storeChapter(chapter: Chapter): Promise<void> {
    // console.log('[INDEXEDDB-DEBUG] storeChapter() called with:', {
    //   originalUrl: chapter.originalUrl,
    //   title: chapter.title,
    //   hasContent: !!chapter.content,
    //   contentLength: chapter.content?.length || 0,
    //   hasNextUrl: !!chapter.nextUrl,
    //   hasPrevUrl: !!chapter.prevUrl,
    //   allFields: Object.keys(chapter)
    // });
    
    const db = await this.openDatabase();
    // console.log('[INDEXEDDB-DEBUG] storeChapter() - database opened');
    
    const nowIso = new Date().toISOString();
    const canonical = this.normalizeUrlAggressively(chapter.originalUrl) || chapter.originalUrl;
    const stableId = generateStableChapterId(chapter.content || '', chapter.chapterNumber || 0, chapter.title || '');

    const chapterRecord: ChapterRecord = {
      url: chapter.originalUrl,
      title: chapter.title,
      content: chapter.content,
      originalUrl: chapter.originalUrl,
      nextUrl: chapter.nextUrl,
      prevUrl: chapter.prevUrl,
      chapterNumber: chapter.chapterNumber,
      canonicalUrl: canonical || undefined,
      stableId,
      dateAdded: nowIso,
      lastAccessed: nowIso
    };
    
    // console.log('[INDEXEDDB-DEBUG] storeChapter() - prepared chapterRecord:', {
    //   url: chapterRecord.url,
    //   title: chapterRecord.title,
    //   hasContent: !!chapterRecord.content,
    //   contentLength: chapterRecord.content?.length || 0,
    //   originalUrl: chapterRecord.originalUrl,
    //   dateAdded: chapterRecord.dateAdded,
    //   allFields: Object.keys(chapterRecord)
    // });
    
    return new Promise((resolve, reject) => {
      const transaction = db.transaction([STORES.CHAPTERS], 'readwrite');
      const store = transaction.objectStore(STORES.CHAPTERS);
      // console.log('[INDEXEDDB-DEBUG] storeChapter() - transaction and store created');
      
      // Update lastAccessed if chapter already exists
      const getRequest = store.get(chapter.originalUrl);
      // console.log('[INDEXEDDB-DEBUG] storeChapter() - checking for existing chapter:', chapter.originalUrl);
      
      getRequest.onsuccess = () => {
        const existingChapter = getRequest.result;
        // console.log('[INDEXEDDB-DEBUG] storeChapter() - existing chapter check result:', {
        //   chapterExists: !!existingChapter,
        //   existingChapterData: existingChapter ? {
        //     url: existingChapter.url,
        //     title: existingChapter.title,
        //     dateAdded: existingChapter.dateAdded,
        //     lastAccessed: existingChapter.lastAccessed
        //   } : null
        // });
        
        if (existingChapter) {
          chapterRecord.dateAdded = existingChapter.dateAdded; // Keep original date
          chapterRecord.stableId = existingChapter.stableId || chapterRecord.stableId;
          chapterRecord.canonicalUrl = existingChapter.canonicalUrl || chapterRecord.canonicalUrl;
          // Preserve fan translation, chapter number when missing
          if (existingChapter.fanTranslation && !chapterRecord.fanTranslation) {
            chapterRecord.fanTranslation = existingChapter.fanTranslation;
          }
          if (existingChapter.chapterNumber != null && chapterRecord.chapterNumber == null) {
            chapterRecord.chapterNumber = existingChapter.chapterNumber;
          }
        }
        
        const putRequest = store.put(chapterRecord);
        // console.log('[INDEXEDDB-DEBUG] storeChapter() - put request created');
        putRequest.onerror = () => reject(putRequest.error);
      };
      getRequest.onerror = () => reject(getRequest.error);
      
      transaction.oncomplete = () => {
        this.recomputeChapterSummary({ chapterUrl: chapter.originalUrl }).then(() => resolve()).catch(reject);
      };
      transaction.onerror = () => reject(transaction.error);
    });
  }
  
  /**
   * Store translation version
   */
  async storeTranslation(
    chapterUrl: string, 
    translationResult: TranslationResult,
    translationSettings: {
      provider: string;
      model: string; 
      temperature: number;
      systemPrompt: string;
      promptId?: string;
      promptName?: string;
    }
  ): Promise<TranslationRecord> {
    const db = await this.openDatabase();
    
    // Get next version number for this chapter
    const nextVersion = await this.getNextVersionNumber(chapterUrl);
    if (dbDebugEnabled()) {
      console.log('[IndexedDB][Versioning] nextVersion computed', { chapterUrl, nextVersion });
    }
    
    // Generate unique ID
    const id = crypto.randomUUID();
    
    // Handle legacy data that might not have usageMetrics
    const usageMetrics = translationResult.usageMetrics || {
      totalTokens: 0,
      promptTokens: 0,
      completionTokens: 0,
      estimatedCost: 0,
      requestTime: 0,
      provider: translationSettings.provider,
      model: translationSettings.model
    };

    const translationRecord: TranslationRecord = {
      id,
      chapterUrl,
      version: nextVersion,
      translatedTitle: translationResult.translatedTitle,
      translation: translationResult.translation,
      footnotes: translationResult.footnotes || [],
      suggestedIllustrations: translationResult.suggestedIllustrations || [],
      
      provider: translationSettings.provider,
      model: translationSettings.model,
      temperature: translationSettings.temperature,
      systemPrompt: translationSettings.systemPrompt,
      promptId: translationSettings.promptId,
      promptName: translationSettings.promptName,
      customVersionLabel: translationResult.customVersionLabel,
      
      totalTokens: usageMetrics.totalTokens,
      promptTokens: usageMetrics.promptTokens,
      completionTokens: usageMetrics.completionTokens,
      estimatedCost: usageMetrics.estimatedCost,
      requestTime: usageMetrics.requestTime,
      
      createdAt: new Date().toISOString(),
      isActive: true, // New translation is active by default
      
      proposal: translationResult.proposal || undefined
    };
    
    return new Promise((resolve, reject) => {
      const transaction = db.transaction([STORES.TRANSLATIONS], 'readwrite');
      const store = transaction.objectStore(STORES.TRANSLATIONS);
      
      // First, deactivate all other versions for this chapter
      const index = store.index('chapterUrl');
      const deactivateRequest = index.openCursor(IDBKeyRange.only(chapterUrl));
      
      let addCompleted = false;
      
      deactivateRequest.onsuccess = (event) => {
        const cursor = (event.target as IDBRequest<IDBCursorWithValue>).result;
        if (cursor) {
          const existingRecord = cursor.value;
          if (existingRecord.isActive) {
            existingRecord.isActive = false;
            cursor.update(existingRecord);
          }
          cursor.continue();
        } else {
          // After deactivating existing versions, add the new one
          const addRequest = store.add(translationRecord);
          addRequest.onsuccess = () => {
            addCompleted = true;
            if (dbDebugEnabled()) {
              console.log('[IndexedDB][Versioning] translation added', { chapterUrl, version: nextVersion, id });
            }
          };
          addRequest.onerror = () => reject(addRequest.error);
        }
      };
      
      deactivateRequest.onerror = () => reject(deactivateRequest.error);
      transaction.oncomplete = () => {
        if (!addCompleted) {
          resolve(translationRecord);
          return;
        }
        this.recomputeChapterSummary({ chapterUrl }).then(() => resolve(translationRecord)).catch(reject);
      };
      transaction.onerror = () => reject(transaction.error);
    });
  }

  /**
   * Store translation with version assignment performed inside a single transaction.
   * Reduces race window for duplicate version numbers compared to the legacy path.
   */
  async storeTranslationAtomic(
    chapterUrl: string,
    translationResult: TranslationResult,
    translationSettings: {
      provider: string;
      model: string;
      temperature: number;
      systemPrompt: string;
      promptId?: string;
      promptName?: string;
    }
  ): Promise<TranslationRecord> {
    console.log(`💾 [StoreAtomic] Starting atomic store for chapter URL: ${chapterUrl}`);
    console.log(`💾 [StoreAtomic] Provider: ${translationSettings.provider}, Model: ${translationSettings.model}`);

    const db = await this.openDatabase();

    return new Promise((resolve, reject) => {
      try {
        const tx = db.transaction([STORES.TRANSLATIONS], 'readwrite');
        const store = tx.objectStore(STORES.TRANSLATIONS);
        const idx = store.index('chapterUrl');

        // First, read all versions for this chapter within this transaction
        const getAll = idx.getAll(IDBKeyRange.only(chapterUrl));
        getAll.onsuccess = () => {
          try {
            const records = (getAll.result || []) as TranslationRecord[];
            const maxVersion = records.reduce((m, r) => Math.max(m, r.version || 0), 0);

            console.log(`🔍 [StoreAtomic] Found ${records.length} existing version(s) for ${chapterUrl}:`,
              records.map(r => ({ version: r.version, isActive: r.isActive, id: r.id }))
            );
            console.log(`➕ [StoreAtomic] Will create version ${maxVersion + 1}`);

            // Deactivate all existing active versions
            const updates: Promise<void>[] = [];
            for (const rec of records) {
              if (rec.isActive) {
                console.log(`🔄 [StoreAtomic] Deactivating version ${rec.version} (was active)`);
                rec.isActive = false;
                updates.push(new Promise((resUpd) => {
                  const req = store.put(rec);
                  req.onsuccess = () => resUpd();
                  req.onerror = () => resUpd();
                }));
              }
            }

            Promise.all(updates).then(() => {
              const id = crypto.randomUUID();
              const usageMetrics = translationResult.usageMetrics || {
                totalTokens: 0, promptTokens: 0, completionTokens: 0,
                estimatedCost: 0, requestTime: 0,
                provider: translationSettings.provider,
                model: translationSettings.model,
              };
              const newRecord: TranslationRecord = {
                id,
                chapterUrl,
                version: maxVersion + 1,
                translatedTitle: translationResult.translatedTitle,
                translation: translationResult.translation,
                footnotes: translationResult.footnotes || [],
                suggestedIllustrations: translationResult.suggestedIllustrations || [],
                provider: translationSettings.provider,
                model: translationSettings.model,
                temperature: translationSettings.temperature,
                systemPrompt: translationSettings.systemPrompt,
                promptId: translationSettings.promptId,
                promptName: translationSettings.promptName,
                customVersionLabel: translationResult.customVersionLabel,
                totalTokens: usageMetrics.totalTokens,
                promptTokens: usageMetrics.promptTokens,
                completionTokens: usageMetrics.completionTokens,
                estimatedCost: usageMetrics.estimatedCost,
                requestTime: usageMetrics.requestTime,
                createdAt: new Date().toISOString(),
                isActive: true,
                proposal: translationResult.proposal || undefined,
              };

              console.log(`✅ [StoreAtomic] Created translation record v${newRecord.version} with isActive=true:`, {
                id: newRecord.id,
                version: newRecord.version,
                isActive: newRecord.isActive,
                chapterUrl: newRecord.chapterUrl
              });

              tx.oncomplete = () => {
                console.log(`✅ [StoreAtomic] Transaction complete, recomputing chapter summary...`);
                this.recomputeChapterSummary({ chapterUrl }).then(() => {
                  console.log(`✅ [StoreAtomic] Chapter summary updated, translation fully saved`);
                  resolve(newRecord);
                }).catch(reject);
              };
              const addReq = store.add(newRecord);
              addReq.onsuccess = () => {};
              addReq.onerror = () => {
                console.error(`🚨 [StoreAtomic] Failed to add translation record:`, addReq.error);
                reject(addReq.error);
              };
            });
          } catch (err) {
            reject(err);
          }
        };
        getAll.onerror = () => reject(getAll.error);
        
        tx.onerror = () => reject(tx.error as any);
      } catch (e) {
        reject(e);
      }
    });
  }
  
  /**
   * Get next version number for a chapter
   */
  private async getNextVersionNumber(chapterUrl: string): Promise<number> {
    const db = await this.openDatabase();
    
    return new Promise((resolve, reject) => {
      const transaction = db.transaction([STORES.TRANSLATIONS], 'readonly');
      const store = transaction.objectStore(STORES.TRANSLATIONS);
      const index = store.index('chapterUrl');
      
      let maxVersion = 0;
      const request = index.openCursor(IDBKeyRange.only(chapterUrl));
      
      request.onsuccess = (event) => {
        const cursor = (event.target as IDBRequest<IDBCursorWithValue>).result;
        if (cursor) {
          maxVersion = Math.max(maxVersion, cursor.value.version);
          cursor.continue();
        } else {
          if (dbDebugEnabled()) {
            console.log('[IndexedDB][Versioning] getNextVersionNumber scan complete', { chapterUrl, maxVersion });
          }
          resolve(maxVersion + 1);
        }
      };
      
      request.onerror = () => reject(request.error);
    });
  }
  
  /**
   * Get all translation versions for a chapter
   */
  async getTranslationVersions(chapterUrl: string): Promise<TranslationRecord[]> {
      // dblogFull(`%c[IndexedDB DETAILED] getTranslationVersions called for: ${chapterUrl}`, 'color: #ff6600; font-weight: bold;');
    
      // dblogFull(`%c[IndexedDB DETAILED] About to call openDatabase()...`, 'color: #ff6600; font-weight: bold;');
    const db = await this.openDatabase();
      // dblogFull(`%c[IndexedDB DETAILED] openDatabase() completed successfully`, 'color: #ff6600; font-weight: bold;');
    
    return new Promise((resolve, reject) => {
      // dblogFull(`%c[IndexedDB DETAILED] Creating transaction...`, 'color: #ff6600; font-weight: bold;');
      const transaction = db.transaction([STORES.TRANSLATIONS], 'readonly');
      // dblogFull(`%c[IndexedDB DETAILED] Transaction created successfully`, 'color: #ff6600; font-weight: bold;');
      
      transaction.onerror = (event) => {
        console.error(`%c[IndexedDB DETAILED] Transaction error:`, 'color: #ff0000; font-weight: bold;', event);
        reject(transaction.error);
      };
      
      // dblogFull(`%c[IndexedDB DETAILED] Getting object store...`, 'color: #ff6600; font-weight: bold;');
      const store = transaction.objectStore(STORES.TRANSLATIONS);
      // dblogFull(`%c[IndexedDB DETAILED] Getting index...`, 'color: #ff6600; font-weight: bold;');
      const index = store.index('chapterUrl');
      // dblogFull(`%c[IndexedDB DETAILED] Calling getAll...`, 'color: #ff6600; font-weight: bold;');
      const request = index.getAll(IDBKeyRange.only(chapterUrl));
      
      request.onsuccess = () => {
        // dblogFull(`%c[IndexedDB DETAILED] getAll SUCCESS!`, 'color: #00ff00; font-weight: bold;');
        const versions = request.result.sort((a, b) => b.version - a.version); // Latest first
        // dblogFull(`%c[IndexedDB DETAILED] Found ${versions.length} versions for ${chapterUrl}`, 'color: #00ff00; font-weight: bold;');
        resolve(versions);
      };
      
      request.onerror = () => {
        console.error(`%c[IndexedDB DETAILED] getAll ERROR:`, 'color: #ff0000; font-weight: bold;', request.error);
        reject(request.error);
      };
    });
  }
  
  /**
   * Get active translation for a chapter
   */
  async getActiveTranslation(chapterUrl: string): Promise<TranslationRecord | null> {
    const versions = await this.getTranslationVersions(chapterUrl);
    return versions.find(v => v.isActive) || null;
  }

  /**
   * Get recent active translations for a given domain, newest first.
   * Excludes a specific stableId if provided (e.g., the current chapter).
   */
  async getRecentActiveTranslationsByDomain(domain: string, limit: number = 3, excludeStableId?: string): Promise<Array<{ translation: TranslationRecord; chapter: ChapterRecord }>> {
    const db = await this.openDatabase();
    return new Promise((resolve, reject) => {
      try {
        const tx = db.transaction([STORES.TRANSLATIONS, STORES.CHAPTERS], 'readonly');
        const translationsStore = tx.objectStore(STORES.TRANSLATIONS);
        const isActiveIdx = translationsStore.index('isActive');
        // Use an explicit key range to avoid DataError on some IDB implementations
        let req: IDBRequest<unknown>;
        try {
          req = isActiveIdx.getAll(IDBKeyRange.only(true));
        } catch (err) {
          // Fallback: scan via cursor if key range construction fails
          const results: TranslationRecord[] = [] as any;
          const cursorReq = isActiveIdx.openCursor();
          cursorReq.onsuccess = async () => {
            const cursor = (cursorReq as IDBRequest<IDBCursorWithValue>).result;
            if (cursor) {
              const val = cursor.value as TranslationRecord;
              if ((val as any)?.isActive === true) results.push(val);
              cursor.continue();
            } else {
              // No more entries; synthesize the rest of the original logic
              try {
                const candidates: Array<{ translation: TranslationRecord; chapter: ChapterRecord }> = [];
                const getChapterByUrl = (url: string) => new Promise<ChapterRecord | null>((res, rej) => {
                  try {
                    const chTx = db.transaction([STORES.CHAPTERS], 'readonly');
                    const chStore = chTx.objectStore(STORES.CHAPTERS);
                    const getReq = chStore.get(url);
                    getReq.onsuccess = () => res((getReq.result as ChapterRecord) || null);
                    getReq.onerror = () => rej(getReq.error);
                  } catch (e) { rej(e); }
                });
                for (const tr of results) {
                  if (excludeStableId && tr.stableId && tr.stableId === excludeStableId) continue;
                  let host: string | null = null;
                  try { host = new URL(tr.chapterUrl).hostname; } catch { host = null; }
                  if (!host || host !== domain) continue;
                  const ch = await getChapterByUrl(tr.chapterUrl);
                  if (!ch || !ch.content) continue;
                  candidates.push({ translation: tr, chapter: ch });
                }
                candidates.sort((a, b) => {
                  const at = new Date(a.translation.createdAt || a.chapter.lastAccessed || 0).getTime();
                  const bt = new Date(b.translation.createdAt || b.chapter.lastAccessed || 0).getTime();
                  return bt - at;
                });
                resolve(candidates.slice(0, limit));
              } catch (e) {
                reject(e);
              }
            }
          };
          cursorReq.onerror = () => reject(cursorReq.error);
          return; // Stop normal flow; using cursor fallback
        }

        req.onsuccess = async () => {
          try {
            const allActive = (req.result as TranslationRecord[]) || [];
            // Filter to domain and exclude current
            const candidates: Array<{ translation: TranslationRecord; chapter: ChapterRecord }> = [];

            // Helper to get chapter by url
            const getChapterByUrl = (url: string) => new Promise<ChapterRecord | null>((res, rej) => {
              try {
                const chTx = db.transaction([STORES.CHAPTERS], 'readonly');
                const chStore = chTx.objectStore(STORES.CHAPTERS);
                const getReq = chStore.get(url);
                getReq.onsuccess = () => res((getReq.result as ChapterRecord) || null);
                getReq.onerror = () => rej(getReq.error);
              } catch (e) { rej(e); }
            });

            for (const tr of allActive) {
              if (excludeStableId && tr.stableId && tr.stableId === excludeStableId) continue;
              let host: string | null = null;
              try { host = new URL(tr.chapterUrl).hostname; } catch { host = null; }
              if (!host || host !== domain) continue;

              const ch = await getChapterByUrl(tr.chapterUrl);
              if (!ch || !ch.content) continue; // Need content for context
              candidates.push({ translation: tr, chapter: ch });
            }

            candidates.sort((a, b) => {
              const at = new Date(a.translation.createdAt || a.chapter.lastAccessed || 0).getTime();
              const bt = new Date(b.translation.createdAt || b.chapter.lastAccessed || 0).getTime();
              return bt - at; // newest first
            });

            resolve(candidates.slice(0, limit));
          } catch (e) {
            reject(e);
          }
        };
        req.onerror = () => reject(req.error);
      } catch (e) { reject(e); }
    });
  }
  
  /**
   * Set active translation version
   */
  async setActiveTranslation(chapterUrl: string, version: number): Promise<void> {
    const db = await this.openDatabase();
    
    return new Promise((resolve, reject) => {
      const transaction = db.transaction([STORES.TRANSLATIONS], 'readwrite');
      const store = transaction.objectStore(STORES.TRANSLATIONS);
      const index = store.index('chapterUrl');

      const request = index.openCursor(IDBKeyRange.only(chapterUrl));

      request.onsuccess = (event) => {
        const cursor = (event.target as IDBRequest<IDBCursorWithValue>).result;
        if (!cursor) return;

        const record = cursor.value;
        const shouldBeActive = record.version === version;
        if (record.isActive !== shouldBeActive) {
          record.isActive = shouldBeActive;
          cursor.update(record);
        }
        cursor.continue();
      };

      transaction.oncomplete = () => {
        this.recomputeChapterSummary({ chapterUrl }).then(() => resolve()).catch(reject);
      };
      transaction.onerror = () => reject(transaction.error);
      request.onerror = () => reject(request.error);
    });
  }
  
  /**
   * Delete a translation version
   */
  async deleteTranslationVersion(translationId: string): Promise<void> {
    const db = await this.openDatabase();
    
    return new Promise((resolve, reject) => {
      const transaction = db.transaction([STORES.TRANSLATIONS], 'readwrite');
      const store = transaction.objectStore(STORES.TRANSLATIONS);
      let chapterUrl: string | null = null;

      const getReq = store.get(translationId);
      getReq.onsuccess = () => {
        const record = getReq.result as TranslationRecord | undefined;
        chapterUrl = record?.chapterUrl || null;
        const delReq = store.delete(translationId);
        delReq.onerror = () => reject(delReq.error);
      };
      getReq.onerror = () => reject(getReq.error);

      transaction.oncomplete = () => {
        if (chapterUrl) {
          this.recomputeChapterSummary({ chapterUrl }).then(() => resolve()).catch(reject);
        } else {
          resolve();
        }
      };
      transaction.onerror = () => reject(transaction.error);
    });
  }

  /**
   * Update an existing translation record.
   * Uses put() which is an insert-or-update operation.
   */
  async updateTranslation(translation: TranslationRecord): Promise<void> {
    const db = await this.openDatabase();
    return new Promise((resolve, reject) => {
      const transaction = db.transaction([STORES.TRANSLATIONS], 'readwrite');
      const store = transaction.objectStore(STORES.TRANSLATIONS);
      const request = store.put(translation);
      request.onerror = () => reject(request.error);
      transaction.oncomplete = () => {
        this.recomputeChapterSummary({ chapterUrl: translation.chapterUrl }).then(() => resolve()).catch(reject);
      };
      transaction.onerror = () => reject(transaction.error);
    });
  }
  
  /**
   * Get chapter data
   */
  async getChapter(url: string): Promise<ChapterRecord | null> {
    const db = await this.openDatabase();
    
    return new Promise((resolve, reject) => {
      const transaction = db.transaction([STORES.CHAPTERS], 'readonly');
      const store = transaction.objectStore(STORES.CHAPTERS);
      
      const request = store.get(url);
      request.onsuccess = () => {
        resolve(request.result || null);
      };
      request.onerror = () => reject(request.error);
    });
  }

  /**
   * Get a chapter by its stableId using the chapters index
   */
  async getChapterByStableId(stableId: string): Promise<ChapterRecord | null> {
    const db = await this.openDatabase();
    return new Promise((resolve, reject) => {
      const tx = db.transaction([STORES.CHAPTERS], 'readonly');
      const store = tx.objectStore(STORES.CHAPTERS);
      const idx = store.index('stableId');
      const req = idx.get(stableId);
      req.onsuccess = () => resolve((req.result as ChapterRecord) || null);
      req.onerror = () => reject(req.error);
    });
  }

  /**
   * Update chapterNumber by stableId (insert-or-update on existing chapter record)
   */
  async setChapterNumberByStableId(stableId: string, chapterNumber: number): Promise<void> {
    const db = await this.openDatabase();
    return new Promise((resolve, reject) => {
      try {
        const tx = db.transaction([STORES.CHAPTERS], 'readwrite');
        const store = tx.objectStore(STORES.CHAPTERS);
        const idx = store.index('stableId');
        const req = idx.get(stableId);
        req.onsuccess = () => {
          const rec = (req.result as ChapterRecord) || null;
          if (!rec) {
            reject(new Error(`No chapter found for stableId=${stableId}`));
            return;
          }
          rec.chapterNumber = chapterNumber;
          rec.lastAccessed = new Date().toISOString();
          const put = store.put(rec);
          put.onsuccess = () => resolve();
          put.onerror = () => reject(put.error);
        };
        req.onerror = () => reject(req.error);
      } catch (e) {
        reject(e as any);
      }
    });
  }
  
  /**
   * Store settings
   */
  async storeSettings(settings: AppSettings): Promise<void> {
    const db = await this.openDatabase();
    
    return new Promise((resolve, reject) => {
      const transaction = db.transaction([STORES.SETTINGS], 'readwrite');
      const store = transaction.objectStore(STORES.SETTINGS);
      
      const settingsRecord: SettingsRecord = {
        key: 'app-settings',
        value: settings,
        updatedAt: new Date().toISOString()
      };
      
      const request = store.put(settingsRecord);
      request.onsuccess = () => {
        // console.log('[IndexedDB] Settings stored');
        resolve();
      };
      request.onerror = () => reject(request.error);
    });
  }

  /**
   * Generic key/value setting setter
   */
  async setSetting(key: string, value: any): Promise<void> {
    const db = await this.openDatabase();
    return new Promise((resolve, reject) => {
      const tx = db.transaction([STORES.SETTINGS], 'readwrite');
      const store = tx.objectStore(STORES.SETTINGS);
      const rec: SettingsRecord = { key, value, updatedAt: new Date().toISOString() };
      const req = store.put(rec);
      req.onsuccess = () => resolve();
      req.onerror = () => reject(req.error);
    });
  }

  /**
   * Generic key/value setting getter
   */
  async getSetting<T = any>(key: string): Promise<T | null> {
    const db = await this.openDatabase();
    return new Promise((resolve, reject) => {
      const tx = db.transaction([STORES.SETTINGS], 'readonly');
      const store = tx.objectStore(STORES.SETTINGS);
      const req = store.get(key);
      req.onsuccess = () => resolve((req.result?.value as T) ?? null);
      req.onerror = () => reject(req.error);
    });
  }
  
  /**
   * Get settings
   */
  async getSettings(): Promise<AppSettings | null> {
    const db = await this.openDatabase();
    
    return new Promise((resolve, reject) => {
      const transaction = db.transaction([STORES.SETTINGS], 'readonly');
      const store = transaction.objectStore(STORES.SETTINGS);
      
      const request = store.get('app-settings');
      request.onsuccess = () => {
        resolve(request.result?.value || null);
      };
      request.onerror = () => reject(request.error);
    });
  }
  
  /**
   * Store feedback
   */
  async storeFeedback(chapterUrl: string, feedback: FeedbackItem, translationId?: string): Promise<void> {
    const db = await this.openDatabase();
    
    const feedbackRecord: FeedbackRecord = {
      id: (feedback as any).id || crypto.randomUUID(),
      chapterUrl,
      translationId,
      type: feedback.type,
      selection: feedback.selection,
      comment: feedback.comment,
      createdAt: (feedback as any).createdAt ? new Date((feedback as any).createdAt).toISOString() : new Date().toISOString()
    };
    
    return new Promise((resolve, reject) => {
      const transaction = db.transaction([STORES.FEEDBACK], 'readwrite');
      const store = transaction.objectStore(STORES.FEEDBACK);
      
      const request = store.add(feedbackRecord);
      request.onsuccess = () => {
        // console.log('[IndexedDB] Feedback stored:', chapterUrl);
        resolve();
      };
      request.onerror = () => reject(request.error);
    });
  }
  
  /**
   * Get feedback for a chapter
   */
  async getFeedback(chapterUrl: string): Promise<FeedbackRecord[]> {
    const db = await this.openDatabase();
    
    return new Promise((resolve, reject) => {
      const transaction = db.transaction([STORES.FEEDBACK], 'readonly');
      const store = transaction.objectStore(STORES.FEEDBACK);
      const index = store.index('chapterUrl');
      
      const request = index.getAll(IDBKeyRange.only(chapterUrl));
      request.onsuccess = () => {
        const feedback = request.result.sort((a, b) => 
          new Date(a.createdAt).getTime() - new Date(b.createdAt).getTime()
        );
        resolve(feedback);
      };
      request.onerror = () => reject(request.error);
    });
  }

  /**
   * Update feedback comment by feedback ID
   */
  async updateFeedbackComment(feedbackId: string, comment: string): Promise<void> {
    const db = await this.openDatabase();
    return new Promise((resolve, reject) => {
      const tx = db.transaction([STORES.FEEDBACK], 'readwrite');
      const store = tx.objectStore(STORES.FEEDBACK);
      const req = store.get(feedbackId);
      req.onsuccess = () => {
        const rec = req.result as FeedbackRecord | undefined;
        if (!rec) { resolve(); return; }
        rec.comment = comment;
        const put = store.put(rec);
        put.onsuccess = () => resolve();
        put.onerror = () => reject(put.error);
      };
      req.onerror = () => reject(req.error);
    });
  }

  /**
   * Delete feedback by ID
   */
  async deleteFeedbackById(feedbackId: string): Promise<void> {
    const db = await this.openDatabase();
    return new Promise((resolve, reject) => {
      const tx = db.transaction([STORES.FEEDBACK], 'readwrite');
      const store = tx.objectStore(STORES.FEEDBACK);
      const req = store.delete(feedbackId);
      req.onsuccess = () => resolve();
      req.onerror = () => reject(req.error);
    });
  }

  /**
   * Convenience: get URL mapping for a stableId
   */
  async getUrlForStableId(stableId: string): Promise<string | null> {
    const db = await this.openDatabase();
    return new Promise((resolve, reject) => {
      try {
        const tx = db.transaction([STORES.URL_MAPPINGS], 'readonly');
        const store = tx.objectStore(STORES.URL_MAPPINGS);
        const idx = store.index('stableId');
        const req = idx.get(stableId);
        req.onsuccess = () => resolve((req.result as UrlMappingRecord | undefined)?.url ?? null);
        req.onerror = () => reject(req.error);
      } catch (e) { reject(e); }
    });
  }

  /**
   * Convenience: get mapping record by URL
   */
  async getUrlMappingForUrl(url: string): Promise<UrlMappingRecord | null> {
    const db = await this.openDatabase();
    return new Promise((resolve, reject) => {
      try {
        const tx = db.transaction([STORES.URL_MAPPINGS], 'readonly');
        const store = tx.objectStore(STORES.URL_MAPPINGS);
        const req = store.get(url);
        req.onsuccess = () => resolve((req.result as UrlMappingRecord) || null);
        req.onerror = () => reject(req.error);
      } catch (e) { reject(e); }
    });
  }

  /**
   * List all chapters
   */
  async getAllChapters(): Promise<ChapterRecord[]> {
    const db = await this.openDatabase();
    return new Promise((resolve, reject) => {
      const tx = db.transaction([STORES.CHAPTERS], 'readonly');
      const store = tx.objectStore(STORES.CHAPTERS);
      const req = store.getAll();
      req.onsuccess = () => resolve((req.result as ChapterRecord[]) || []);
      req.onerror = () => reject(req.error);
    });
  }

  /**
   * Get all translations from IndexedDB (for migration purposes)
   */
  async getAllTranslations(): Promise<TranslationRecord[]> {
    const db = await this.openDatabase();
    return new Promise((resolve, reject) => {
      const tx = db.transaction([STORES.TRANSLATIONS], 'readonly');
      const store = tx.objectStore(STORES.TRANSLATIONS);
      const req = store.getAll();
      req.onsuccess = () => resolve((req.result as TranslationRecord[]) || []);
      req.onerror = () => reject(req.error);
    });
  }

  /**
   * Update a translation record in IndexedDB (for migration purposes)
   */
  async updateTranslationRecord(translation: TranslationRecord): Promise<void> {
    const db = await this.openDatabase();
    return new Promise((resolve, reject) => {
      const tx = db.transaction([STORES.TRANSLATIONS], 'readwrite');
      const store = tx.objectStore(STORES.TRANSLATIONS);
      const req = store.put(translation);
      req.onsuccess = () => resolve();
      req.onerror = () => reject(req.error);
    });
  }

  /**
   * List all novels
   */
  async getAllNovels(): Promise<NovelRecord[]> {
    const db = await this.openDatabase();
    return new Promise((resolve, reject) => {
      const tx = db.transaction([STORES.NOVELS], 'readonly');
      const store = tx.objectStore(STORES.NOVELS);
      const req = store.getAll();
      req.onsuccess = () => resolve((req.result as NovelRecord[]) || []);
      req.onerror = () => reject(req.error);
    });
  }

  /**
   * List all feedback across chapters
   */
  async getAllFeedback(): Promise<FeedbackRecord[]> {
    const db = await this.openDatabase();
    return new Promise((resolve, reject) => {
      const tx = db.transaction([STORES.FEEDBACK], 'readonly');
      const store = tx.objectStore(STORES.FEEDBACK);
      const req = store.getAll();
      req.onsuccess = () => resolve((req.result as FeedbackRecord[]) || []);
      req.onerror = () => reject(req.error);
    });
  }

  /**
   * Get all diff results from the database
   */
  async getAllDiffResults(): Promise<any[]> {
    const db = await this.openDatabase();

    return new Promise((resolve, reject) => {
      try {
        const transaction = db.transaction([STORES.DIFF_RESULTS], 'readonly');
        const store = transaction.objectStore(STORES.DIFF_RESULTS);
        const request = store.getAll();

        request.onsuccess = () => resolve(request.result || []);
        request.onerror = () => reject(request.error);
      } catch (error) {
        // Store might not exist in older DB versions
        resolve([]);
      }
    });
  }

  /**
   * Export a full session JSON with everything stored in IndexedDB
   */
<<<<<<< HEAD
  async exportFullSessionToJson(options: ExportSessionOptions = {}): Promise<any> {
    const exportOptions = { ...DEFAULT_EXPORT_OPTIONS, ...options };

    const [settings, urlMappings, novels, chapters, navHist, lastActive] = await Promise.all([
=======
  async exportFullSessionToJson(): Promise<any> {
    const [settings, urlMappings, novels, chapters, navHist, lastActive, diffResults] = await Promise.all([
>>>>>>> 8a6c2bb8
      this.getSettings(),
      this.getAllUrlMappings(),
      this.getAllNovels().catch(() => []),
      this.getAllChapters(),
      this.getSetting<any>('navigation-history').catch(() => null),
      this.getSetting<any>('lastActiveChapter').catch(() => null),
      this.getAllDiffResults().catch(() => []),
    ]);

    const chaptersOut: any[] = [];
    const chapterImageSources: Array<{ stableId?: string; canonicalUrl: string; versions: TranslationRecord[] }> = [];

    for (const ch of chapters) {
      const stableId = ch.stableId || (await this.getUrlMappingForUrl(ch.url))?.stableId || undefined;
      const canonicalUrl = ch.canonicalUrl || ch.url;
      const versions = stableId
        ? await this.getTranslationVersionsByStableId(stableId)
        : await this.getTranslationVersions(canonicalUrl);
      const feedback = await this.getFeedback(canonicalUrl).catch(() => []);

      chaptersOut.push({
        stableId,
        canonicalUrl,
        title: ch.title,
        content: ch.content,
        fanTranslation: ch.fanTranslation || null,
        nextUrl: ch.nextUrl || null,
        prevUrl: ch.prevUrl || null,
        chapterNumber: ch.chapterNumber ?? null,
        translations: versions.map(v => ({
          id: v.id,
          version: v.version,
          isActive: v.isActive,
          createdAt: v.createdAt,
          translatedTitle: v.translatedTitle,
          translation: v.translation,
          footnotes: v.footnotes,
          suggestedIllustrations: v.suggestedIllustrations,
          provider: v.provider,
          model: v.model,
          temperature: v.temperature,
          systemPrompt: v.systemPrompt,
          promptId: v.promptId,
          promptName: v.promptName,
          usageMetrics: {
            totalTokens: v.totalTokens,
            promptTokens: v.promptTokens,
            completionTokens: v.completionTokens,
            estimatedCost: v.estimatedCost,
            requestTime: v.requestTime,
            provider: v.provider,
            model: v.model
          }
        })),
        feedback: feedback.map(f => ({ id: f.id, type: f.type, selection: f.selection, comment: f.comment, createdAt: f.createdAt }))
      });

      chapterImageSources.push({ stableId, canonicalUrl, versions });
    }

    const promptTemplates = await this.getPromptTemplates().catch(() => []);

    let telemetrySnapshot: any = null;
    if (exportOptions.includeTelemetry) {
      try {
        telemetrySnapshot = JSON.parse(telemetryService.exportTelemetry());
      } catch {
        telemetrySnapshot = null;
      }
    }

    const collectImageAssets = async (): Promise<{ assets: ExportedImageAsset[]; totalBytes: number }> => {
      try {
        const [{ ImageCacheStore }, imageUtils] = await Promise.all([
          import('./imageCacheService'),
          import('./imageUtils')
        ]);

        const blobToBase64DataUrl = imageUtils.blobToBase64DataUrl;
        const assets: ExportedImageAsset[] = [];
        let totalBytes = 0;
        const seen = new Set<string>();
        const cacheSupported = typeof window !== 'undefined' && ImageCacheStore.isSupported();

        for (const source of chapterImageSources) {
          for (const tr of source.versions) {
            const translationVersion = tr.version ?? 1;
            const illustrations: any[] = Array.isArray((tr as any).suggestedIllustrations)
              ? (tr as any).suggestedIllustrations
              : [];

            for (const illust of illustrations) {
              const marker = illust?.placementMarker || illust?.marker;
              if (!marker) continue;

              const recordChapterId = source.stableId || null;
              let assetPushed = false;

              if (cacheSupported && illust?.generatedImage?.imageCacheKey) {
                const rawKey = illust.generatedImage.imageCacheKey;
                const cacheKey = {
                  chapterId: rawKey.chapterId || recordChapterId || '',
                  placementMarker: rawKey.placementMarker || marker,
                  version: rawKey.version || 1
                };
                const keyId = `${cacheKey.chapterId}:${cacheKey.placementMarker}:v${cacheKey.version}`;

                if (cacheKey.chapterId && !seen.has(keyId)) {
                  try {
                    const blob = await ImageCacheStore.getImageBlob(cacheKey);
                    if (blob) {
                      const dataUrl = await blobToBase64DataUrl(blob);
                      const mimeType = blob.type || getMimeTypeFromDataUrl(dataUrl);
                      const sizeBytes = typeof blob.size === 'number' ? blob.size : estimateBase64SizeBytes(dataUrl);

                      assets.push({
                        chapterId: recordChapterId,
                        chapterUrl: source.canonicalUrl,
                        translationVersion,
                        marker,
                        dataUrl,
                        mimeType,
                        sizeBytes,
                        source: 'cache',
                        cacheKey
                      });
                      totalBytes += sizeBytes;
                      seen.add(keyId);
                      assetPushed = true;
                    }
                  } catch (error) {
                    telemetryService.captureWarning('export-images-cache-miss', 'Failed to read image from cache', {
                      chapterId: cacheKey.chapterId,
                      marker: cacheKey.placementMarker,
                      error: error instanceof Error ? error.message : String(error)
                    });
                  }
                }
              }

              if (!assetPushed && typeof illust?.url === 'string' && illust.url.startsWith('data:')) {
                const keyId = `legacy:${recordChapterId || source.canonicalUrl}:${marker}:${translationVersion}`;
                if (!seen.has(keyId)) {
                  const dataUrl = illust.url;
                  const mimeType = getMimeTypeFromDataUrl(dataUrl);
                  const sizeBytes = estimateBase64SizeBytes(dataUrl);

                  assets.push({
                    chapterId: recordChapterId,
                    chapterUrl: source.canonicalUrl,
                    translationVersion,
                    marker,
                    dataUrl,
                    mimeType,
                    sizeBytes,
                    source: 'legacy'
                  });
                  totalBytes += sizeBytes;
                  seen.add(keyId);
                }
              }
            }
          }
        }

        return { assets, totalBytes };
      } catch (error) {
        telemetryService.captureWarning('export-images', 'Failed to gather image assets for export', {
          error: error instanceof Error ? error.message : String(error)
        });
        return { assets: [], totalBytes: 0 };
      }
    };

    let imageAssets: ExportedImageAsset[] = [];
    let imageAssetsTotalBytes = 0;
    if (exportOptions.includeImages) {
      const result = await collectImageAssets();
      imageAssets = result.assets;
      imageAssetsTotalBytes = result.totalBytes;
    }

    const out: any = {
      metadata: {
        exportedAt: new Date().toISOString(),
        format: 'lexiconforge-full-1',
        exportOptions
      },
      settings: settings ? {
        ...settings,
        apiKeyGemini: undefined,
        apiKeyOpenAI: undefined,
        apiKeyDeepSeek: undefined,
        apiKeyClaude: undefined,
        apiKeyPiAPI: undefined,
      } : null,
      navigation: {
        history: navHist?.stableIds || [],
        lastActive: lastActive || null
      },
      urlMappings,
      novels,
<<<<<<< HEAD
      chapters: exportOptions.includeChapters ? chaptersOut : [],
      promptTemplates
=======
      chapters: chaptersOut,
      promptTemplates,
      diffResults: diffResults || []
>>>>>>> 8a6c2bb8
    };

    if (exportOptions.includeTelemetry && telemetrySnapshot) {
      out.telemetry = telemetrySnapshot;
    }

    if (exportOptions.includeImages && imageAssets.length > 0) {
      out.assets = {
        images: imageAssets
      };
      out.assetMetadata = {
        images: {
          count: imageAssets.length,
          totalSizeBytes: imageAssetsTotalBytes
        }
      };
    }

    return out;
  }
  
  /**
   * Store prompt template
   */
  async storePromptTemplate(template: PromptTemplate): Promise<void> {
    const db = await this.openDatabase();
    
    const record: PromptTemplateRecord = {
      id: template.id,
      name: template.name,
      description: template.description,
      content: template.content,
      isDefault: template.isDefault ? 1 : 0, // Convert boolean to number for IndexedDB
      createdAt: template.createdAt,
      lastUsed: template.lastUsed
    };
    
    return new Promise((resolve, reject) => {
      const transaction = db.transaction([STORES.PROMPT_TEMPLATES], 'readwrite');
      const store = transaction.objectStore(STORES.PROMPT_TEMPLATES);
      
      const request = store.put(record);
      request.onsuccess = () => {
        // console.log(`[IndexedDB] Prompt template stored: ${template.name}`);
        resolve();
      };
      request.onerror = () => reject(request.error);
    });
  }
  
  /**
   * Get all prompt templates
   */
  async getPromptTemplates(): Promise<PromptTemplateRecord[]> {
    const db = await this.openDatabase();
    
    return new Promise((resolve, reject) => {
      const transaction = db.transaction([STORES.PROMPT_TEMPLATES], 'readonly');
      const store = transaction.objectStore(STORES.PROMPT_TEMPLATES);
      
      const request = store.getAll();
      request.onsuccess = () => {
        const templates = request.result
          .map(template => ({
            ...template,
            isDefault: Boolean(template.isDefault) // Convert number back to boolean
          }))
          .sort((a, b) => 
            new Date(b.createdAt).getTime() - new Date(a.createdAt).getTime()
          );
        resolve(templates);
      };
      request.onerror = () => reject(request.error);
    });
  }
  
  /**
   * Get default prompt template
   */
  async getDefaultPromptTemplate(): Promise<PromptTemplateRecord | null> {
    const db = await this.openDatabase();
    
    return new Promise((resolve, reject) => {
      const transaction = db.transaction([STORES.PROMPT_TEMPLATES], 'readonly');
      const store = transaction.objectStore(STORES.PROMPT_TEMPLATES);
      const index = store.index('isDefault');
      
      // Use number (1) instead of boolean (true) for IndexedDB key range
      const request = index.get(IDBKeyRange.only(1));
      request.onsuccess = () => {
        const result = request.result;
        if (result) {
          // Convert number back to boolean for the interface
          result.isDefault = Boolean(result.isDefault);
        }
        resolve(result || null);
      };
      request.onerror = () => reject(request.error);
    });
  }
  
  /**
   * Get prompt template by ID
   */
  async getPromptTemplate(id: string): Promise<PromptTemplateRecord | null> {
    const db = await this.openDatabase();
    
    return new Promise((resolve, reject) => {
      const transaction = db.transaction([STORES.PROMPT_TEMPLATES], 'readonly');
      const store = transaction.objectStore(STORES.PROMPT_TEMPLATES);
      
      const request = store.get(id);
      request.onsuccess = () => {
        const result = request.result;
        if (result) {
          // Convert number back to boolean for the interface
          result.isDefault = Boolean(result.isDefault);
        }
        resolve(result || null);
      };
      request.onerror = () => reject(request.error);
    });
  }
  
  /**
   * Delete prompt template
   */
  async deletePromptTemplate(id: string): Promise<void> {
    const db = await this.openDatabase();
    
    return new Promise((resolve, reject) => {
      const transaction = db.transaction([STORES.PROMPT_TEMPLATES], 'readwrite');
      const store = transaction.objectStore(STORES.PROMPT_TEMPLATES);
      
      const request = store.delete(id);
      request.onsuccess = () => {
        // console.log(`[IndexedDB] Prompt template deleted: ${id}`);
        resolve();
      };
      request.onerror = () => reject(request.error);
    });
  }
  
  /**
   * Set default prompt template (unsets others)
   */
  async setDefaultPromptTemplate(id: string): Promise<void> {
    const db = await this.openDatabase();
    
    return new Promise((resolve, reject) => {
      const transaction = db.transaction([STORES.PROMPT_TEMPLATES], 'readwrite');
      const store = transaction.objectStore(STORES.PROMPT_TEMPLATES);
      
      // First, unset all defaults
      const getAllRequest = store.getAll();
      getAllRequest.onsuccess = () => {
        const updates: Promise<void>[] = [];
        
        getAllRequest.result.forEach(template => {
          const isNowDefault = template.id === id;
          template.isDefault = isNowDefault ? 1 : 0; // Convert boolean to number
          if (isNowDefault) {
            template.lastUsed = new Date().toISOString();
          }
          
          updates.push(new Promise((resolveUpdate) => {
            const updateRequest = store.put(template);
            updateRequest.onsuccess = () => resolveUpdate();
          }));
        });
        
        Promise.all(updates).then(() => {
          // console.log(`[IndexedDB] Set default prompt template: ${id}`);
          resolve();
        });
      };
      getAllRequest.onerror = () => reject(getAllRequest.error);
    });
  }
  
  /**
   * Close database connection (simplified - no state to manage)
   */
  close(): void {
    // console.log('[IndexedDB] No persistent connections to close');
  }

  /**
   * Test stable ID schema migration
   * This method verifies that the database schema has been properly upgraded
   */
  async testStableIdSchema(): Promise<{ success: boolean; message: string; details: any }> {
    try {
      // console.log('[IndexedDB] Testing stable ID schema migration...');
      
      const db = await this.openDatabase();
      
      // Check database version
      const version = db.version;
      console.log(`[IndexedDB] Database version: ${version}`);
      
      // Check that all expected stores exist
      const storeNames = Array.from(db.objectStoreNames).sort();
      const expectedStores = Object.values(STORES).sort();
      
      console.log('[IndexedDB] Found stores:', storeNames);
      console.log('[IndexedDB] Expected stores:', expectedStores);
      
      const missingStores = expectedStores.filter(store => !storeNames.includes(store));
      if (missingStores.length > 0) {
        return {
          success: false,
          message: `Missing stores: ${missingStores.join(', ')}`,
          details: { version, storeNames, expectedStores, missingStores }
        };
      }
      
      // Test URL_MAPPINGS store structure
      const urlTransaction = db.transaction([STORES.URL_MAPPINGS], 'readonly');
      const urlStore = urlTransaction.objectStore(STORES.URL_MAPPINGS);
      const urlIndexes = Array.from(urlStore.indexNames).sort();
      const expectedUrlIndexes = ['stableId', 'isCanonical', 'dateAdded'].sort();
      
      console.log('[IndexedDB] URL_MAPPINGS indexes:', urlIndexes);
      console.log('[IndexedDB] Expected URL_MAPPINGS indexes:', expectedUrlIndexes);
      
      // Test NOVELS store structure  
      const novelTransaction = db.transaction([STORES.NOVELS], 'readonly');
      const novelStore = novelTransaction.objectStore(STORES.NOVELS);
      const novelIndexes = Array.from(novelStore.indexNames).sort();
      const expectedNovelIndexes = ['source', 'title', 'dateAdded', 'lastAccessed'].sort();
      
      console.log('[IndexedDB] NOVELS indexes:', novelIndexes);
      console.log('[IndexedDB] Expected NOVELS indexes:', expectedNovelIndexes);
      
      db.close();
      
      return {
        success: true,
        message: `Schema migration successful. Database version ${version} with ${storeNames.length} stores.`,
        details: {
          version,
          storeNames,
          urlIndexes,
          novelIndexes,
          dbName: DB_NAME
        }
      };
      
    } catch (error: any) {
      console.error('[IndexedDB] Schema test failed:', error);
      return {
        success: false,
        message: `Schema test failed: ${error.message}`,
        details: { error: error.message }
      };
    }
  }

  // ========================================
  // PHASE 2: ENHANCED METHODS WITH STABLE ID SUPPORT  
  // ========================================
  
  /**
   * Check if the database service is available
   */
  isAvailable(): boolean {
    return true; // IndexedDB service is always available when imported
  }

  /**
   * Store enhanced chapter with stable ID support
   */
  async storeEnhancedChapter(enhancedChapter: any): Promise<void> {
    // For now, convert enhanced chapter to regular chapter format
    const chapter: Chapter = {
      title: enhancedChapter.title,
      content: enhancedChapter.content,
      originalUrl: enhancedChapter.canonicalUrl || enhancedChapter.originalUrl,
      nextUrl: enhancedChapter.nextUrl,
      prevUrl: enhancedChapter.prevUrl
    };
    
    await this.storeChapter(chapter);
    console.log('[IndexedDB] Stored enhanced chapter with stable ID:', enhancedChapter.id);
  }

  /**
   * Get translation versions by stable ID (wrapper around URL-based method)
   */
  async getTranslationVersionsByStableId(stableId: string): Promise<TranslationRecord[]> {
    const db = await this.openDatabase();
    return new Promise((resolve, reject) => {
      try {
        const tx = db.transaction([STORES.URL_MAPPINGS, STORES.TRANSLATIONS], 'readonly');
        const urlStore = tx.objectStore(STORES.URL_MAPPINGS);
        const idx = urlStore.index('stableId');
        const req = idx.get(stableId);
        req.onsuccess = async () => {
          const mapping = req.result as UrlMappingRecord | undefined;
          if (!mapping) { resolve([]); return; }
          try {
            const versions = await this.getTranslationVersions(mapping.url);
            // annotate stableId on results for convenience
            versions.forEach(v => (v.stableId = stableId));
            resolve(versions);
          } catch (e) { reject(e); }
        };
        req.onerror = () => reject(req.error);
      } catch (e) { reject(e); }
    });
  }

  /**
   * Get active translation by stable ID (wrapper around URL-based method)
   */
  async getActiveTranslationByStableId(stableId: string): Promise<TranslationRecord | null> {
    const db = await this.openDatabase();
    return new Promise((resolve, reject) => {
      try {
        const tx = db.transaction([STORES.URL_MAPPINGS, STORES.TRANSLATIONS], 'readonly');
        const urlStore = tx.objectStore(STORES.URL_MAPPINGS);
        const idx = urlStore.index('stableId');
        const req = idx.get(stableId);
        req.onsuccess = async () => {
          const mapping = req.result as UrlMappingRecord | undefined;
          if (!mapping) { resolve(null); return; }
          try {
            const active = await this.getActiveTranslation(mapping.url);
            if (active) (active as any).stableId = stableId;
            resolve(active);
          } catch (e) { reject(e); }
        };
        req.onerror = () => reject(req.error);
      } catch (e) { reject(e); }
    });
  }

  async ensureActiveTranslationByStableId(stableId: string): Promise<TranslationRecord | null> {
    console.log(`🔍 [EnsureActive] Starting for stableId: ${stableId}`);

    let active = await this.getActiveTranslationByStableId(stableId);
    if (active) {
      console.log(`✅ [EnsureActive] Found existing active translation v${active.version} for ${stableId}`);
      return active;
    }

    console.log(`⚠️ [EnsureActive] No active translation found, checking for any versions...`);
    const versions = await this.getTranslationVersionsByStableId(stableId);
    console.log(`🔍 [EnsureActive] Found ${versions.length} translation version(s) for ${stableId}:`,
      versions.map(v => ({ version: v.version, isActive: v.isActive, id: v.id, createdAt: v.createdAt }))
    );

    if (!versions.length) {
      console.warn(`❌ [EnsureActive] No translations exist for ${stableId}`);
      return null;
    }

    const latest = versions.slice().sort((a, b) => b.version - a.version)[0];
    console.log(`🔧 [EnsureActive] Setting v${latest.version} as active for ${stableId}...`);

    try {
      await this.setActiveTranslationByStableId(stableId, latest.version);
      console.log(`✅ [EnsureActive] Successfully set v${latest.version} as active`);
    } catch (error) {
      console.error(`🚨 [EnsureActive] Failed to set active translation:`, error);
      console.error(`🚨 [EnsureActive] Error details:`, {
        stableId,
        latestVersion: latest.version,
        error: (error as Error)?.message || error
      });
    }

    active = await this.getActiveTranslationByStableId(stableId);
    if (active) {
      console.log(`✅ [EnsureActive] Verified active translation is now set`);
    } else {
      console.warn(`⚠️ [EnsureActive] Could not verify active translation, returning latest anyway`);
    }
    return active || latest;
  }

  /**
   * Set active translation by stable ID (wrapper around URL-based method)
   */
  async setActiveTranslationByStableId(stableId: string, version: number): Promise<void> {
    const db = await this.openDatabase();
    return new Promise((resolve, reject) => {
      try {
        const tx = db.transaction([STORES.URL_MAPPINGS, STORES.TRANSLATIONS], 'readwrite');
        const urlStore = tx.objectStore(STORES.URL_MAPPINGS);
        const idx = urlStore.index('stableId');
        const req = idx.get(stableId);
        req.onsuccess = async () => {
          const mapping = req.result as UrlMappingRecord | undefined;
          if (!mapping) {
            console.error('[IndexedDB][StableId][DIAG] No URL mapping for stableId', { stableId, hint: 'Mappings are written during session import. storeChapter() does not write mappings.' });
            reject(new Error('No URL mapping for stableId'));
            return;
          }
          try {
            await this.setActiveTranslation(mapping.url, version);
            resolve();
          } catch (e) { reject(e); }
        };
        req.onerror = () => reject(req.error);
      } catch (e) { reject(e); }
    });
  }

  /**
   * Store translation with stable ID support (Phase 3 implementation)
   */
  async storeTranslationByStableId(
    stableId: string, 
    translationResult: TranslationResult,
    translationSettings: {
      provider: string;
      model: string;
      temperature: number;
      systemPrompt: string;
      promptId?: string;
      promptName?: string;
    }
  ): Promise<TranslationRecord> {
    // Phase 3: Find the URL for this stable ID and delegate to existing method
    const db = await this.openDatabase();
    
    return new Promise(async (resolve, reject) => {
      try {
        // First, find the URL mapping for this stable ID
        const transaction = db.transaction([STORES.URL_MAPPINGS], 'readonly');
        const store = transaction.objectStore(STORES.URL_MAPPINGS);
        const index = store.index('stableId');
        
        const request = index.get(stableId);
        request.onsuccess = async () => {
          if (request.result) {
            const chapterUrl = request.result.url;
            console.log('[IndexedDB] Found URL for stable ID:', stableId, '→', chapterUrl);
            
            // Delegate to existing URL-based method
            try {
              const result = await this.storeTranslation(chapterUrl, translationResult, translationSettings);
              
              // Also store the stable ID in the translation record for future lookups
              result.stableId = stableId;
              
              console.log('[IndexedDB] Stored translation with stable ID:', stableId, 'version:', result.version);
              resolve(result);
            } catch (error) {
              reject(error);
            }
          } else {
            reject(new Error(`No URL mapping found for stable ID: ${stableId}`));
          }
        };
        request.onerror = () => reject(request.error);
      } catch (error) {
        reject(error);
      }
    });
  }

  /**
   * Get chapters formatted for React rendering with stable IDs
   * Generates stable IDs from existing chapter data for UI consistency
   */
  async getChapterSummaries(): Promise<ChapterSummaryRecord[]> {
    const db = await this.openDatabase();
    await this.ensureChapterSummaries(db);

    if (!db.objectStoreNames.contains(STORES.CHAPTER_SUMMARIES)) {
      memorySummary('Chapter summaries store missing despite initialization attempt');
      return [];
    }

    return new Promise((resolve, reject) => {
      try {
        const tx = db.transaction([STORES.CHAPTER_SUMMARIES], 'readonly');
        const store = tx.objectStore(STORES.CHAPTER_SUMMARIES);
        const req = store.getAll();
        req.onsuccess = () => {
          const summaries = ((req.result || []) as ChapterSummaryRecord[]).slice();
          summaries.sort((a, b) => {
            const aNum = a.chapterNumber ?? Number.POSITIVE_INFINITY;
            const bNum = b.chapterNumber ?? Number.POSITIVE_INFINITY;
            if (aNum !== bNum) return aNum - bNum;
            return (a.title || '').localeCompare(b.title || '');
          });
          resolve(summaries);
        };
        req.onerror = () => reject(req.error);
      } catch (error) {
        reject(error as Error);
      }
    });
  }

  /**
   * Get chapters formatted for React rendering with stable IDs
   * Generates stable IDs from existing chapter data for UI consistency
   */
  async getChaptersForReactRendering(): Promise<Array<{
    stableId: string;
    url: string;
    data: any;
    title: string;
    chapterNumber: number;
  }>> {
    try {
      const opStart = memoryTimestamp();
      memorySummary('IndexedDB getChaptersForReactRendering started');
      dblogFull('[INDEXEDDB-DEBUG] getChaptersForReactRendering() called');
      
      const db = await this.openDatabase();
      dblogFull('[INDEXEDDB-DEBUG] Database opened successfully');
      
      const transaction = db.transaction(['chapters'], 'readonly');
      const store = transaction.objectStore('chapters');
      dblogFull('[INDEXEDDB-DEBUG] Transaction and store created');
      
      return new Promise((resolve, reject) => {
        const request = store.getAll();
        dblogFull('[INDEXEDDB-DEBUG] getAll() request created');
        
        request.onsuccess = async () => {
          const chapters = request.result as ChapterRecord[];

          if (chapters.length === 0) {
            memorySummary('IndexedDB chapter fetch returned empty result');
          } else {
            memoryDetail('IndexedDB chapter fetch preview', {
              total: chapters.length,
              sample: chapters.slice(0, 3).map((ch) => ({
                url: ch.url,
                title: ch.title,
                contentLength: ch.content?.length || 0,
                hasStableId: Boolean(ch.stableId),
              })),
            });
          }
          
          dblogFull('[INDEXEDDB-DEBUG] Raw chapters from IndexedDB:', {
            chaptersCount: chapters.length,
            chaptersData: chapters.map((ch, idx) => ({
              index: idx,
              url: ch.url,
              title: ch.title,
              hasContent: !!ch.content,
              contentLength: ch.content?.length || 0,
              chapterNumber: ch.chapterNumber,
              hasNextUrl: !!ch.nextUrl,
              hasPrevUrl: !!ch.prevUrl,
              hasStableId: !!ch.stableId,
              allFields: Object.keys(ch)
            }))
          });
          
          const chaptersWithStableIds = await Promise.all(chapters.map(async (chapter) => {
            // Generate stable ID if not already present
            const stableId = chapter.stableId || generateStableChapterId(chapter.content, chapter.chapterNumber || 0, chapter.title);
            
            // Load active translation for this chapter
            let translationResult = null;
            try {
              translationResult = await this.getActiveTranslation(chapter.url);
            } catch (error) {
              // If translation loading fails, continue without translation
              dblog('[IndexedDB] Failed to load translation for chapter:', chapter.url, error);
            }
            
            const chapterData = {
              stableId,
              url: chapter.url,
              data: {
                chapter: {
                  title: chapter.title,
                  content: chapter.content,
                  originalUrl: chapter.url,
                  nextUrl: chapter.nextUrl,
                  prevUrl: chapter.prevUrl,
                  chapterNumber: chapter.chapterNumber,
                  fanTranslation: chapter.fanTranslation,
                },
                translationResult: translationResult // Now includes active translation
              },
              title: chapter.title,
              chapterNumber: chapter.chapterNumber || 0
            };
            
            // console.log('[INDEXEDDB-DEBUG] Processed chapter for rendering:', {
            //   originalStableId: chapter.stableId,
            //   generatedStableId: stableId,
            //   url: chapter.url,
            //   title: chapter.title,
            //   chapterNumber: chapter.chapterNumber || 0,
            //   hasChapterData: !!chapterData.data.chapter,
            //   hasChapterContent: !!chapterData.data.chapter.content,
            //   hasTranslation: !!translationResult,
            //   translatedTitle: translationResult?.translatedTitle
            // });
            
            return chapterData;
          }));

          // Sort by chapter number
          chaptersWithStableIds.sort((a, b) => a.chapterNumber - b.chapterNumber);
          
          // console.log('[INDEXEDDB-DEBUG] Final processed chapters for rendering:', {
          //   totalCount: chaptersWithStableIds.length,
          //   sortedChapters: chaptersWithStableIds.map(ch => ({
          //     stableId: ch.stableId,
          //     url: ch.url,
          //     title: ch.title,
          //     chapterNumber: ch.chapterNumber,
          //     hasTranslatedTitle: !!ch.data.translationResult?.translatedTitle,
          //     translatedTitle: ch.data.translationResult?.translatedTitle
          //   }))
          // });
          
          dblog('[IndexedDB] getChaptersForReactRendering:', chaptersWithStableIds.length, 'chapters with translations loaded');
          const durationMs = memoryTiming('IndexedDB getChaptersForReactRendering', opStart, {
            rawCount: chapters.length,
            processedCount: chaptersWithStableIds.length,
          });
          telemetryService.capturePerformance('ux:indexeddb:getChaptersForReactRendering', durationMs, {
            rawCount: chapters.length,
            processedCount: chaptersWithStableIds.length,
          });
          resolve(chaptersWithStableIds);
        };
        request.onerror = () => {
          console.error('[INDEXEDDB-DEBUG] getAll() request failed:', request.error);
          memorySummary('IndexedDB getChaptersForReactRendering failed', {
            error: request.error?.message || request.error,
          });
          reject(request.error);
        };
      });
    } catch (error) {
      console.error('[IndexedDB] Failed to get chapters for rendering:', error);
      console.error('[INDEXEDDB-DEBUG] getChaptersForReactRendering() failed with error:', error);
      memorySummary('IndexedDB getChaptersForReactRendering threw', {
        error: (error as Error)?.message || error,
      });
      return [];
    }
  }

  /**
   * Find chapter by URL and return with stable ID
   */
  async findChapterByUrl(url: string): Promise<{
    stableId: string;
    canonicalUrl: string;
    data: any;
  } | null> {
    try {
      const db = await this.openDatabase();
      const transaction = db.transaction(['chapters'], 'readonly');
      const store = transaction.objectStore('chapters');
      
      return new Promise((resolve, reject) => {
        const request = store.get(url);
        request.onsuccess = () => {
          const chapter = request.result as ChapterRecord;
          if (!chapter) {
            resolve(null);
            return;
          }

          // Generate stable ID if not already present
          const stableId = chapter.stableId || generateStableChapterId(chapter.content, chapter.chapterNumber || 0, chapter.title);
          
          resolve({
            stableId,
            canonicalUrl: chapter.url,
            data: {
              chapter: {
                title: chapter.title,
                content: chapter.content,
                originalUrl: chapter.url,
                nextUrl: chapter.nextUrl,
                prevUrl: chapter.prevUrl,
                chapterNumber: chapter.chapterNumber,
              },
              translationResult: null
            }
          });
        };
        request.onerror = () => reject(request.error);
      });
    } catch (error) {
      console.error('[IndexedDB] Failed to find chapter by URL:', error);
      return null;
    }
  }

  /**
   * Persist stable session data into IndexedDB stores for durability across reloads.
   * Minimal implementation: writes chapters and URL mappings. Can be extended for novels/metadata.
   */
  async importStableSessionData(stableData: {
    novels: Map<string, any>;
    chapters: Map<string, any>;
    urlIndex: Map<string, string>;
    rawUrlIndex: Map<string, string>;
    currentChapterId?: string | null;
    navigationHistory?: string[];
  }): Promise<void> {
    const db = await this.openDatabase();
    return new Promise<void>((resolve, reject) => {
      const tx = db.transaction([
        STORES.CHAPTERS,
        STORES.URL_MAPPINGS,
        // STORES.NOVELS // optional, not strictly needed for rendering
      ], 'readwrite');

      tx.oncomplete = () => {
        // console.log('[IndexedDB] importStableSessionData: write complete');
        resolve();
      };
      tx.onerror = () => {
        console.error('[IndexedDB] importStableSessionData: transaction error', tx.error);
        reject(tx.error as any);
      };

      const chaptersStore = tx.objectStore(STORES.CHAPTERS);
      const urlMapStore = tx.objectStore(STORES.URL_MAPPINGS);

      // Write chapters
      for (const [, ch] of stableData.chapters) {
        try {
          const canonicalUrl = ch.canonicalUrl || ch.originalUrl || ch.chapter?.originalUrl;
          if (!canonicalUrl) continue;
          const record: ChapterRecord = {
            url: canonicalUrl,
            stableId: ch.stableId || ch.id || undefined,
            title: ch.title || ch.chapter?.title || '',
            content: ch.content || ch.chapter?.content || '',
            originalUrl: canonicalUrl,
            nextUrl: ch.nextUrl || ch.chapter?.nextUrl || undefined,
            prevUrl: ch.prevUrl || ch.chapter?.prevUrl || undefined,
            fanTranslation: ch.fanTranslation || ch.chapter?.fanTranslation || undefined,
            dateAdded: new Date().toISOString(),
            lastAccessed: new Date().toISOString(),
            chapterNumber: ch.chapterNumber || ch.chapter?.chapterNumber || undefined,
            canonicalUrl,
          } as ChapterRecord;
          chaptersStore.put(record);
        } catch (e) {
          console.error('[IndexedDB] Failed to store chapter record', e, ch);
        }
      }

      // Write URL mappings (raw and normalized -> stableId)
      const writeMapping = (url: string, stableId: string, isCanonical: boolean) => {
        try {
          const rec: UrlMappingRecord = {
            url,
            stableId,
            isCanonical,
            dateAdded: new Date().toISOString(),
          };
          urlMapStore.put(rec);
        } catch (e) {
          console.error('[IndexedDB] Failed to store URL mapping', e, { url, stableId, isCanonical });
        }
      };

      for (const [normUrl, sid] of stableData.urlIndex || []) {
        writeMapping(normUrl, sid, true);
      }
      for (const [rawUrl, sid] of stableData.rawUrlIndex || []) {
        writeMapping(rawUrl, sid, false);
      }
    });
  }

  /**
   * Import a full-session JSON produced by exportFullSessionToJson()
   */
  async importFullSessionData(payload: any): Promise<void> {
    const db = await this.openDatabase();
    const { settings, urlMappings, novels, chapters, promptTemplates, diffResults } = payload || {};

    // Build transaction store list, including DIFF_RESULTS if it exists
    const stores = [
      STORES.CHAPTERS,
      STORES.URL_MAPPINGS,
      STORES.TRANSLATIONS,
      STORES.FEEDBACK,
      STORES.SETTINGS,
      STORES.NOVELS,
      STORES.PROMPT_TEMPLATES
    ];

    // Check if diffResults store exists before adding it to transaction
    if (db.objectStoreNames.contains(STORES.DIFF_RESULTS)) {
      stores.push(STORES.DIFF_RESULTS);
    }

    return new Promise<void>((resolve, reject) => {
      const tx = db.transaction(stores, 'readwrite');

      tx.oncomplete = () => resolve();
      tx.onerror = () => reject(tx.error as any);

      try {
        // Settings
        if (settings) {
          const setStore = tx.objectStore(STORES.SETTINGS);
          setStore.put({ key: 'app-settings', value: settings, updatedAt: new Date().toISOString() });
        }
        if (payload?.navigation) {
          const setStore = tx.objectStore(STORES.SETTINGS);
          setStore.put({ key: 'navigation-history', value: { stableIds: payload.navigation.history || [] }, updatedAt: new Date().toISOString() });
          if (payload.navigation.lastActive) {
            setStore.put({ key: 'lastActiveChapter', value: payload.navigation.lastActive, updatedAt: new Date().toISOString() });
          }
        }

        // URL mappings
        if (Array.isArray(urlMappings)) {
          const mapStore = tx.objectStore(STORES.URL_MAPPINGS);
          for (const m of urlMappings) {
            const rec: UrlMappingRecord = {
              url: m.url,
              stableId: m.stableId,
              isCanonical: !!m.isCanonical,
              dateAdded: m.dateAdded || new Date().toISOString()
            };
            mapStore.put(rec);
          }
        }

        // Novels
        if (Array.isArray(novels)) {
          const novelStore = tx.objectStore(STORES.NOVELS);
          for (const n of novels) {
            const rec: NovelRecord = {
              id: n.id,
              title: n.title,
              source: n.source,
              chapterCount: n.chapterCount || 0,
              dateAdded: n.dateAdded || new Date().toISOString(),
              lastAccessed: n.lastAccessed || new Date().toISOString()
            };
            novelStore.put(rec);
          }
        }

        // Chapters + Translations + Feedback
        const chStore = tx.objectStore(STORES.CHAPTERS);
        const trStore = tx.objectStore(STORES.TRANSLATIONS);
        const fbStore = tx.objectStore(STORES.FEEDBACK);

        if (Array.isArray(chapters)) {
          for (const c of chapters) {
            const chapterRec: ChapterRecord = {
              url: c.canonicalUrl,
              stableId: c.stableId,
              title: c.title,
              content: c.content,
              fanTranslation: c.fanTranslation || undefined,
              originalUrl: c.canonicalUrl,
              nextUrl: c.nextUrl || undefined,
              prevUrl: c.prevUrl || undefined,
              dateAdded: new Date().toISOString(),
              lastAccessed: new Date().toISOString(),
              chapterNumber: c.chapterNumber || undefined,
              canonicalUrl: c.canonicalUrl
            };
            chStore.put(chapterRec);

            if (Array.isArray(c.translations)) {
              // Clear isActive first by setting while we import; we'll respect flags on records
              for (const t of c.translations) {
                const v: TranslationRecord = {
                  id: t.id || crypto.randomUUID(),
                  chapterUrl: c.canonicalUrl,
                  stableId: c.stableId,
                  version: t.version || 1,
                  translatedTitle: t.translatedTitle,
                  translation: t.translation,
                  footnotes: t.footnotes || [],
                  suggestedIllustrations: t.suggestedIllustrations || [],
                  provider: t.provider,
                  model: t.model,
                  temperature: t.temperature,
                  systemPrompt: t.systemPrompt,
                  promptId: t.promptId,
                  promptName: t.promptName,
                  totalTokens: t.usageMetrics?.totalTokens || 0,
                  promptTokens: t.usageMetrics?.promptTokens || 0,
                  completionTokens: t.usageMetrics?.completionTokens || 0,
                  estimatedCost: t.usageMetrics?.estimatedCost || 0,
                  requestTime: t.usageMetrics?.requestTime || 0,
                  createdAt: t.createdAt || new Date().toISOString(),
                  isActive: !!t.isActive
                };
                trStore.put(v);
              }
            }

            if (Array.isArray(c.feedback)) {
              for (const f of c.feedback) {
                const fb: FeedbackRecord = {
                  id: f.id || crypto.randomUUID(),
                  chapterUrl: c.canonicalUrl,
                  translationId: undefined,
                  type: f.type,
                  selection: f.selection,
                  comment: f.comment || '',
                  createdAt: f.createdAt || new Date().toISOString()
                };
                fbStore.put(fb);
              }
            }
          }
        }

        // Prompt templates
        if (Array.isArray(promptTemplates)) {
          const promptStore = tx.objectStore(STORES.PROMPT_TEMPLATES);
          for (const p of promptTemplates) {
            promptStore.put({
              id: p.id,
              name: p.name,
              description: p.description,
              content: p.content,
              isDefault: p.isDefault ? 1 : 0,
              createdAt: p.createdAt || new Date().toISOString(),
              lastUsed: p.lastUsed || undefined
            } as PromptTemplateRecord);
          }
        }

        // Diff results (if store exists and data is provided)
        if (Array.isArray(diffResults) && db.objectStoreNames.contains(STORES.DIFF_RESULTS)) {
          const diffStore = tx.objectStore(STORES.DIFF_RESULTS);
          for (const d of diffResults) {
            diffStore.put(d);
          }
        }
      } catch (e) {
        reject(e);
      }
    });
  }

  /**
   * Clear all app data stored in IndexedDB by deleting the database
   */
  async clearAllData(): Promise<void> {
    try {
      const name = 'lexicon-forge';
      await new Promise<void>((resolve, reject) => {
        const req = indexedDB.deleteDatabase(name);
        req.onsuccess = () => resolve();
        req.onerror = () => reject(req.error);
        req.onblocked = () => {
          console.warn('[IndexedDB] clearAllData blocked: another tab may be open');
        };
      });
      // Reset singleton handles so next open recreates schema
      // eslint-disable-next-line @typescript-eslint/no-explicit-any
      (dbInstance as any) = null;
      // eslint-disable-next-line @typescript-eslint/no-explicit-any
      (dbPromise as any) = null;
      console.log('[IndexedDB] Database cleared');
    } catch (err) {
      console.error('[IndexedDB] Failed to clear database', err);
      throw err;
    }
  }

  /**
   * Read the most recently accessed chapter (for optional currentChapterId hydration)
   */
  async getMostRecentChapterStableId(): Promise<{ stableId: string; canonicalUrl: string } | null> {
    try {
      const db = await this.openDatabase();
      return new Promise((resolve, reject) => {
        const tx = db.transaction([STORES.CHAPTERS], 'readonly');
        const store = tx.objectStore(STORES.CHAPTERS);
        const idx = store.index('lastAccessed');
        const cursorReq = idx.openCursor(null, 'prev');
        cursorReq.onsuccess = () => {
          const cursor = cursorReq.result as IDBCursorWithValue | null;
          if (!cursor) { resolve(null); return; }
          const rec = cursor.value as ChapterRecord;
          const stableId = rec.stableId || generateStableChapterId(rec.content || '', rec.chapterNumber || 0, rec.title || '');
          const canonicalUrl = rec.canonicalUrl || rec.url;
          resolve({ stableId, canonicalUrl });
        };
        cursorReq.onerror = () => reject(cursorReq.error);
      });
    } catch (e) {
      console.warn('[IndexedDB] getMostRecentChapterStableId failed', e);
      return null;
    }
  }

  /**
   * Find a chapter by its chapter number
   * Note: This is inefficient as it requires a full table scan.
   * Use sparingly and in background tasks.
   */
  async findChapterByNumber(chapterNumber: number): Promise<ChapterRecord | null> {
    const db = await this.openDatabase();
    return new Promise((resolve, reject) => {
      const transaction = db.transaction([STORES.CHAPTERS], 'readonly');
      const store = transaction.objectStore(STORES.CHAPTERS);

      // Use index for O(log n) lookup instead of O(n) cursor scan
      try {
        const index = store.index('chapterNumber');
        const request = index.get(chapterNumber);

        request.onsuccess = () => {
          resolve(request.result as ChapterRecord || null);
        };

        request.onerror = () => {
          console.error('[IndexedDB] Error finding chapter by number (index):', request.error);
          reject(request.error);
        };
      } catch (e) {
        // Fallback to cursor scan if index doesn't exist (during migration)
        console.warn('[IndexedDB] chapterNumber index not found, falling back to cursor scan');
        const request = store.openCursor();

        request.onsuccess = (event) => {
          const cursor = (event.target as IDBRequest<IDBCursorWithValue>).result;
          if (cursor) {
            if (cursor.value.chapterNumber === chapterNumber) {
              resolve(cursor.value as ChapterRecord);
              return;
            }
            cursor.continue();
          } else {
            resolve(null);
          }
        };

        request.onerror = () => {
          console.error('[IndexedDB] Error finding chapter by number (cursor):', request.error);
          reject(request.error);
        };
      }
    });
  }

  /**
   * Log an amendment proposal action
   */
  async logAmendmentAction(log: Omit<AmendmentLogRecord, 'id' | 'timestamp'>): Promise<void> {
    const db = await this.openDatabase();

    const record: AmendmentLogRecord = {
      id: crypto.randomUUID(),
      timestamp: Date.now(),
      ...log
    };

    return new Promise((resolve, reject) => {
      const transaction = db.transaction([STORES.AMENDMENT_LOGS], 'readwrite');
      const store = transaction.objectStore(STORES.AMENDMENT_LOGS);

      const request = store.add(record);
      request.onsuccess = () => resolve();
      request.onerror = () => reject(request.error);
    });
  }

  /**
   * Get all amendment logs, optionally filtered by action type or chapter
   */
  async getAmendmentLogs(options?: {
    action?: 'accepted' | 'rejected' | 'modified';
    chapterId?: string;
    limit?: number;
  }): Promise<AmendmentLogRecord[]> {
    const db = await this.openDatabase();

    return new Promise((resolve, reject) => {
      const transaction = db.transaction([STORES.AMENDMENT_LOGS], 'readonly');
      const store = transaction.objectStore(STORES.AMENDMENT_LOGS);

      let request: IDBRequest;

      if (options?.action) {
        const index = store.index('action');
        request = index.getAll(IDBKeyRange.only(options.action));
      } else if (options?.chapterId) {
        const index = store.index('chapterId');
        request = index.getAll(IDBKeyRange.only(options.chapterId));
      } else {
        request = store.getAll();
      }

      request.onsuccess = () => {
        let logs = (request.result as AmendmentLogRecord[]) || [];

        // Sort by timestamp descending (newest first)
        logs.sort((a, b) => b.timestamp - a.timestamp);

        // Apply limit if specified
        if (options?.limit) {
          logs = logs.slice(0, options.limit);
        }

        resolve(logs);
      };

      request.onerror = () => reject(request.error);
    });
  }

  /**
   * Get amendment log statistics
   */
  async getAmendmentStats(): Promise<{
    total: number;
    accepted: number;
    rejected: number;
    modified: number;
  }> {
    const logs = await this.getAmendmentLogs();

    return {
      total: logs.length,
      accepted: logs.filter(l => l.action === 'accepted').length,
      rejected: logs.filter(l => l.action === 'rejected').length,
      modified: logs.filter(l => l.action === 'modified').length
    };
  }

  /**
   * Delete an amendment log by ID
   */
  async deleteAmendmentLog(logId: string): Promise<void> {
    const db = await this.openDatabase();

    return new Promise((resolve, reject) => {
      const transaction = db.transaction([STORES.AMENDMENT_LOGS], 'readwrite');
      const store = transaction.objectStore(STORES.AMENDMENT_LOGS);

      const request = store.delete(logId);
      request.onsuccess = () => resolve();
      request.onerror = () => reject(request.error);
    });
  }

  /**
   * Delete a specific image version from a chapter's translation result
   * Removes the version from imageVersionState and updates version tracking
   */
  async deleteImageVersion(chapterId: string, placementMarker: string, version: number): Promise<void> {
    const db = await this.openDatabase();

    // Get the chapter to find its active translation
    const chapterRecord = await this.getChapter(chapterId);
    if (!chapterRecord) {
      throw new Error(`Chapter not found: ${chapterId}`);
    }

    // Get the active translation
    const translation = chapterRecord.activeTranslationId
      ? await this.getTranslationById(chapterRecord.activeTranslationId)
      : null;

    if (!translation?.data?.translationResult) {
      throw new Error(`No active translation found for chapter: ${chapterId}`);
    }

    const versionState = translation.data.translationResult.imageVersionState || {};
    const markerState = versionState[placementMarker];

    if (!markerState) {
      throw new Error(`No image version state found for marker: ${placementMarker}`);
    }

    // Remove the specified version
    const updatedVersions = (markerState.versions || []).filter(v => v.version !== version);

    // Determine new active and latest versions
    let newActiveVersion = markerState.activeVersion;
    let newLatestVersion = markerState.latestVersion;

    if (updatedVersions.length === 0) {
      // All versions deleted - remove the marker entirely
      delete versionState[placementMarker];
    } else {
      // Update version tracking
      newLatestVersion = Math.max(...updatedVersions.map(v => v.version));

      // If we deleted the active version, switch to latest
      if (newActiveVersion === version) {
        newActiveVersion = newLatestVersion;
      }

      versionState[placementMarker] = {
        ...markerState,
        versions: updatedVersions,
        activeVersion: newActiveVersion,
        latestVersion: newLatestVersion
      };
    }

    // Update the translation record
    const updatedTranslation = {
      ...translation,
      data: {
        ...translation.data,
        translationResult: {
          ...translation.data.translationResult,
          imageVersionState: Object.keys(versionState).length > 0 ? versionState : undefined
        }
      }
    };

    // Store the updated translation
    await new Promise<void>((resolve, reject) => {
      const transaction = db.transaction([STORES.TRANSLATIONS], 'readwrite');
      const store = transaction.objectStore(STORES.TRANSLATIONS);

      const request = store.put(updatedTranslation);
      request.onsuccess = () => resolve();
      request.onerror = () => reject(request.error);
    });
  }

  /**
   * Get comprehensive storage diagnostics for IndexedDB
   * Returns statistics about chapters, translations, and images stored on disk
   */
  async getStorageDiagnostics(): Promise<{
    disk: {
      totalChapters: number;
      totalTranslations: number;
      totalImages: number;
      imagesInCache: number;
      imagesLegacy: number;
    };
    quota: {
      usedMB: number;
      quotaMB: number;
      percentUsed: number;
    } | null;
  }> {
    try {
      // Get all data from IndexedDB
      const [chapters, translations] = await Promise.all([
        this.getAllChapters(),
        this.getAllTranslations()
      ]);

      // Count images by type
      let imagesInCache = 0;
      let imagesLegacy = 0;

      for (const translation of translations) {
        const illustrations = translation.suggestedIllustrations || [];
        for (const illust of illustrations) {
          if ((illust as any).generatedImage) {
            const genImg = (illust as any).generatedImage;
            // Check if using cache key (modern) or base64 (legacy)
            if (genImg.imageCacheKey) {
              imagesInCache++;
            } else if (genImg.imageData) {
              imagesLegacy++;
            }
          }
        }
      }

      // Get storage quota estimate
      let quota: { usedMB: number; quotaMB: number; percentUsed: number } | null = null;
      if ('storage' in navigator && 'estimate' in navigator.storage) {
        try {
          const estimate = await navigator.storage.estimate();
          const usedMB = (estimate.usage || 0) / 1024 / 1024;
          const quotaMB = (estimate.quota || 0) / 1024 / 1024;
          const percentUsed = quotaMB > 0 ? (usedMB / quotaMB) * 100 : 0;

          quota = {
            usedMB: parseFloat(usedMB.toFixed(2)),
            quotaMB: parseFloat(quotaMB.toFixed(2)),
            percentUsed: parseFloat(percentUsed.toFixed(1))
          };
        } catch (error) {
          console.warn('[IndexedDB] Failed to estimate storage quota:', error);
        }
      }

      return {
        disk: {
          totalChapters: chapters.length,
          totalTranslations: translations.length,
          totalImages: imagesInCache + imagesLegacy,
          imagesInCache,
          imagesLegacy
        },
        quota
      };
    } catch (error) {
      console.error('[IndexedDB] Failed to get storage diagnostics:', error);
      return {
        disk: {
          totalChapters: 0,
          totalTranslations: 0,
          totalImages: 0,
          imagesInCache: 0,
          imagesLegacy: 0
        },
        quota: null
      };
    }
  }
}

// Export singleton instance
export const indexedDBService = new IndexedDBService();

export type { ChapterSummaryRecord };

// Migration functions have been moved to dedicated services

// Expose cleanup function globally for emergency use
if (typeof window !== 'undefined') {
  (window as any).cleanupDuplicateVersions = async () => {
    const { cleanupDuplicateVersions } = await import('./db/maintenanceService');
    return cleanupDuplicateVersions();
  };
  
  // Expose integrated cleanup that refreshes UI
  (window as any).cleanupAndRefresh = async () => {
    const { cleanupDuplicateVersions } = await import('./db/maintenanceService');
    await cleanupDuplicateVersions();
    // Trigger page refresh to reload all version data
    console.log('[Cleanup] Refreshing page to update UI...');
    window.location.reload();
  };
  
  // Expose IndexedDB recovery functions
  (window as any).resetIndexedDB = () => {
    console.log('[Recovery] IndexedDB now uses direct connections - no reset needed');
  };
  
  // NEW: Expose stable ID schema testing
  (window as any).testStableIdSchema = async () => {
    const result = await indexedDBService.testStableIdSchema();
    console.log('[Schema Test]', result.success ? '✅' : '❌', result.message);
    console.log('[Schema Test] Details:', result.details);
    return result;
  };
  
    dblog('[IndexedDB] Service loaded, window.testStableIdSchema() available');
}

// Export utility functions from dedicated services for backward compatibility
export { cleanupDuplicateVersions } from './db/maintenanceService';
export { migrateFromLocalStorage } from './db/migrationService';<|MERGE_RESOLUTION|>--- conflicted
+++ resolved
@@ -1962,15 +1962,10 @@
   /**
    * Export a full session JSON with everything stored in IndexedDB
    */
-<<<<<<< HEAD
   async exportFullSessionToJson(options: ExportSessionOptions = {}): Promise<any> {
     const exportOptions = { ...DEFAULT_EXPORT_OPTIONS, ...options };
 
-    const [settings, urlMappings, novels, chapters, navHist, lastActive] = await Promise.all([
-=======
-  async exportFullSessionToJson(): Promise<any> {
     const [settings, urlMappings, novels, chapters, navHist, lastActive, diffResults] = await Promise.all([
->>>>>>> 8a6c2bb8
       this.getSettings(),
       this.getAllUrlMappings(),
       this.getAllNovels().catch(() => []),
@@ -2173,15 +2168,11 @@
       },
       urlMappings,
       novels,
-<<<<<<< HEAD
       chapters: exportOptions.includeChapters ? chaptersOut : [],
-      promptTemplates
-=======
-      chapters: chaptersOut,
       promptTemplates,
-      diffResults: diffResults || []
->>>>>>> 8a6c2bb8
     };
+
+    out.diffResults = exportOptions.includeChapters ? (diffResults || []) : [];
 
     if (exportOptions.includeTelemetry && telemetrySnapshot) {
       out.telemetry = telemetrySnapshot;
